/*
 * NAND Flash Controller Device Driver
 * Copyright © 2009-2010, Intel Corporation and its suppliers.
 *
 * This program is free software; you can redistribute it and/or modify it
 * under the terms and conditions of the GNU General Public License,
 * version 2, as published by the Free Software Foundation.
 *
 * This program is distributed in the hope it will be useful, but WITHOUT
 * ANY WARRANTY; without even the implied warranty of MERCHANTABILITY or
 * FITNESS FOR A PARTICULAR PURPOSE.  See the GNU General Public License for
 * more details.
 *
 * You should have received a copy of the GNU General Public License along with
 * this program; if not, write to the Free Software Foundation, Inc.,
 * 51 Franklin St - Fifth Floor, Boston, MA 02110-1301 USA.
 *
 */
#include <linux/interrupt.h>
#include <linux/delay.h>
#include <linux/dma-mapping.h>
#include <linux/wait.h>
#include <linux/mutex.h>
#include <linux/mtd/mtd.h>
#include <linux/module.h>
#include <linux/slab.h>

#include "denali.h"

MODULE_LICENSE("GPL");

#define DENALI_NAND_NAME    "denali-nand"

/* Host Data/Command Interface */
#define DENALI_HOST_ADDR	0x00
#define DENALI_HOST_DATA	0x10

#define DENALI_MAP00		(0 << 26)	/* direct access to buffer */
#define DENALI_MAP01		(1 << 26)	/* read/write pages in PIO */
#define DENALI_MAP10		(2 << 26)	/* high-level control plane */
#define DENALI_MAP11		(3 << 26)	/* direct controller access */

/* MAP11 access cycle type */
#define DENALI_MAP11_CMD	((DENALI_MAP11) | 0)	/* command cycle */
#define DENALI_MAP11_ADDR	((DENALI_MAP11) | 1)	/* address cycle */
#define DENALI_MAP11_DATA	((DENALI_MAP11) | 2)	/* data cycle */

/* MAP10 commands */
#define DENALI_ERASE		0x01

#define DENALI_BANK(denali)	((denali)->active_bank << 24)

#define DENALI_INVALID_BANK	-1
#define DENALI_NR_BANKS		4

/*
 * The bus interface clock, clk_x, is phase aligned with the core clock.  The
 * clk_x is an integral multiple N of the core clk.  The value N is configured
 * at IP delivery time, and its available value is 4, 5, or 6.  We need to align
 * to the largest value to make it work with any possible configuration.
 */
#define DENALI_CLK_X_MULT	6

/*
 * this macro allows us to convert from an MTD structure to our own
 * device context (denali) structure.
 */
static inline struct denali_nand_info *mtd_to_denali(struct mtd_info *mtd)
{
	return container_of(mtd_to_nand(mtd), struct denali_nand_info, nand);
}

static void denali_host_write(struct denali_nand_info *denali,
			      uint32_t addr, uint32_t data)
{
	iowrite32(addr, denali->host + DENALI_HOST_ADDR);
	iowrite32(data, denali->host + DENALI_HOST_DATA);
}

/*
 * Use the configuration feature register to determine the maximum number of
 * banks that the hardware supports.
 */
static void detect_max_banks(struct denali_nand_info *denali)
{
	uint32_t features = ioread32(denali->reg + FEATURES);

	denali->max_banks = 1 << (features & FEATURES__N_BANKS);

	/* the encoding changed from rev 5.0 to 5.1 */
	if (denali->revision < 0x0501)
		denali->max_banks <<= 1;
}

static void denali_enable_irq(struct denali_nand_info *denali)
{
	int i;

	for (i = 0; i < DENALI_NR_BANKS; i++)
		iowrite32(U32_MAX, denali->reg + INTR_EN(i));
	iowrite32(GLOBAL_INT_EN_FLAG, denali->reg + GLOBAL_INT_ENABLE);
}

static void denali_disable_irq(struct denali_nand_info *denali)
{
	int i;

	for (i = 0; i < DENALI_NR_BANKS; i++)
		iowrite32(0, denali->reg + INTR_EN(i));
	iowrite32(0, denali->reg + GLOBAL_INT_ENABLE);
}

static void denali_clear_irq(struct denali_nand_info *denali,
			     int bank, uint32_t irq_status)
{
	/* write one to clear bits */
	iowrite32(irq_status, denali->reg + INTR_STATUS(bank));
}

static void denali_clear_irq_all(struct denali_nand_info *denali)
{
	int i;

	for (i = 0; i < DENALI_NR_BANKS; i++)
		denali_clear_irq(denali, i, U32_MAX);
}

static irqreturn_t denali_isr(int irq, void *dev_id)
{
	struct denali_nand_info *denali = dev_id;
	irqreturn_t ret = IRQ_NONE;
	uint32_t irq_status;
	int i;

	spin_lock(&denali->irq_lock);

	for (i = 0; i < DENALI_NR_BANKS; i++) {
		irq_status = ioread32(denali->reg + INTR_STATUS(i));
		if (irq_status)
			ret = IRQ_HANDLED;

		denali_clear_irq(denali, i, irq_status);

		if (i != denali->active_bank)
			continue;

		denali->irq_status |= irq_status;

		if (denali->irq_status & denali->irq_mask)
			complete(&denali->complete);
	}

	spin_unlock(&denali->irq_lock);

	return ret;
}

static void denali_reset_irq(struct denali_nand_info *denali)
{
	unsigned long flags;

	spin_lock_irqsave(&denali->irq_lock, flags);
	denali->irq_status = 0;
	denali->irq_mask = 0;
	spin_unlock_irqrestore(&denali->irq_lock, flags);
}

static uint32_t denali_wait_for_irq(struct denali_nand_info *denali,
				    uint32_t irq_mask)
{
	unsigned long time_left, flags;
	uint32_t irq_status;

	spin_lock_irqsave(&denali->irq_lock, flags);

	irq_status = denali->irq_status;

	if (irq_mask & irq_status) {
		/* return immediately if the IRQ has already happened. */
		spin_unlock_irqrestore(&denali->irq_lock, flags);
		return irq_status;
	}

	denali->irq_mask = irq_mask;
	reinit_completion(&denali->complete);
	spin_unlock_irqrestore(&denali->irq_lock, flags);

	time_left = wait_for_completion_timeout(&denali->complete,
						msecs_to_jiffies(1000));
	if (!time_left) {
		dev_err(denali->dev, "timeout while waiting for irq 0x%x\n",
			denali->irq_mask);
		return 0;
	}

	return denali->irq_status;
}
<<<<<<< HEAD

static uint32_t denali_check_irq(struct denali_nand_info *denali)
{
	unsigned long flags;
	uint32_t irq_status;

	spin_lock_irqsave(&denali->irq_lock, flags);
	irq_status = denali->irq_status;
	spin_unlock_irqrestore(&denali->irq_lock, flags);

=======

static uint32_t denali_check_irq(struct denali_nand_info *denali)
{
	unsigned long flags;
	uint32_t irq_status;

	spin_lock_irqsave(&denali->irq_lock, flags);
	irq_status = denali->irq_status;
	spin_unlock_irqrestore(&denali->irq_lock, flags);

>>>>>>> bb176f67
	return irq_status;
}

/*
 * This helper function setups the registers for ECC and whether or not
 * the spare area will be transferred.
 */
static void setup_ecc_for_xfer(struct denali_nand_info *denali, bool ecc_en,
				bool transfer_spare)
{
	int ecc_en_flag, transfer_spare_flag;

	/* set ECC, transfer spare bits if needed */
	ecc_en_flag = ecc_en ? ECC_ENABLE__FLAG : 0;
	transfer_spare_flag = transfer_spare ? TRANSFER_SPARE_REG__FLAG : 0;

	/* Enable spare area/ECC per user's request. */
	iowrite32(ecc_en_flag, denali->reg + ECC_ENABLE);
	iowrite32(transfer_spare_flag, denali->reg + TRANSFER_SPARE_REG);
}

static void denali_read_buf(struct mtd_info *mtd, uint8_t *buf, int len)
{
	struct denali_nand_info *denali = mtd_to_denali(mtd);
	int i;

	iowrite32(DENALI_MAP11_DATA | DENALI_BANK(denali),
		  denali->host + DENALI_HOST_ADDR);

	for (i = 0; i < len; i++)
		buf[i] = ioread32(denali->host + DENALI_HOST_DATA);
}

static void denali_write_buf(struct mtd_info *mtd, const uint8_t *buf, int len)
{
	struct denali_nand_info *denali = mtd_to_denali(mtd);
	int i;

	iowrite32(DENALI_MAP11_DATA | DENALI_BANK(denali),
		  denali->host + DENALI_HOST_ADDR);

	for (i = 0; i < len; i++)
		iowrite32(buf[i], denali->host + DENALI_HOST_DATA);
}

static void denali_read_buf16(struct mtd_info *mtd, uint8_t *buf, int len)
{
	struct denali_nand_info *denali = mtd_to_denali(mtd);
	uint16_t *buf16 = (uint16_t *)buf;
	int i;

	iowrite32(DENALI_MAP11_DATA | DENALI_BANK(denali),
		  denali->host + DENALI_HOST_ADDR);

	for (i = 0; i < len / 2; i++)
		buf16[i] = ioread32(denali->host + DENALI_HOST_DATA);
}

static void denali_write_buf16(struct mtd_info *mtd, const uint8_t *buf,
			       int len)
{
	struct denali_nand_info *denali = mtd_to_denali(mtd);
	const uint16_t *buf16 = (const uint16_t *)buf;
	int i;

	iowrite32(DENALI_MAP11_DATA | DENALI_BANK(denali),
		  denali->host + DENALI_HOST_ADDR);

	for (i = 0; i < len / 2; i++)
		iowrite32(buf16[i], denali->host + DENALI_HOST_DATA);
}

static uint8_t denali_read_byte(struct mtd_info *mtd)
{
	uint8_t byte;

	denali_read_buf(mtd, &byte, 1);

	return byte;
}

static void denali_write_byte(struct mtd_info *mtd, uint8_t byte)
{
	denali_write_buf(mtd, &byte, 1);
}

static uint16_t denali_read_word(struct mtd_info *mtd)
{
	uint16_t word;

	denali_read_buf16(mtd, (uint8_t *)&word, 2);

	return word;
}

static void denali_cmd_ctrl(struct mtd_info *mtd, int dat, unsigned int ctrl)
{
	struct denali_nand_info *denali = mtd_to_denali(mtd);
	uint32_t type;

	if (ctrl & NAND_CLE)
		type = DENALI_MAP11_CMD;
	else if (ctrl & NAND_ALE)
		type = DENALI_MAP11_ADDR;
	else
		return;

	/*
	 * Some commands are followed by chip->dev_ready or chip->waitfunc.
	 * irq_status must be cleared here to catch the R/B# interrupt later.
	 */
	if (ctrl & NAND_CTRL_CHANGE)
		denali_reset_irq(denali);

	denali_host_write(denali, DENALI_BANK(denali) | type, dat);
}

static int denali_dev_ready(struct mtd_info *mtd)
{
	struct denali_nand_info *denali = mtd_to_denali(mtd);

	return !!(denali_check_irq(denali) & INTR__INT_ACT);
}

static int denali_check_erased_page(struct mtd_info *mtd,
				    struct nand_chip *chip, uint8_t *buf,
				    unsigned long uncor_ecc_flags,
				    unsigned int max_bitflips)
{
	uint8_t *ecc_code = chip->buffers->ecccode;
	int ecc_steps = chip->ecc.steps;
	int ecc_size = chip->ecc.size;
	int ecc_bytes = chip->ecc.bytes;
	int i, ret, stat;

	ret = mtd_ooblayout_get_eccbytes(mtd, ecc_code, chip->oob_poi, 0,
					 chip->ecc.total);
	if (ret)
		return ret;

	for (i = 0; i < ecc_steps; i++) {
		if (!(uncor_ecc_flags & BIT(i)))
			continue;

		stat = nand_check_erased_ecc_chunk(buf, ecc_size,
						  ecc_code, ecc_bytes,
						  NULL, 0,
						  chip->ecc.strength);
		if (stat < 0) {
			mtd->ecc_stats.failed++;
		} else {
			mtd->ecc_stats.corrected += stat;
			max_bitflips = max_t(unsigned int, max_bitflips, stat);
		}

		buf += ecc_size;
		ecc_code += ecc_bytes;
	}

	return max_bitflips;
}

static int denali_hw_ecc_fixup(struct mtd_info *mtd,
			       struct denali_nand_info *denali,
			       unsigned long *uncor_ecc_flags)
{
	struct nand_chip *chip = mtd_to_nand(mtd);
	int bank = denali->active_bank;
	uint32_t ecc_cor;
	unsigned int max_bitflips;

	ecc_cor = ioread32(denali->reg + ECC_COR_INFO(bank));
	ecc_cor >>= ECC_COR_INFO__SHIFT(bank);

	if (ecc_cor & ECC_COR_INFO__UNCOR_ERR) {
		/*
		 * This flag is set when uncorrectable error occurs at least in
		 * one ECC sector.  We can not know "how many sectors", or
		 * "which sector(s)".  We need erase-page check for all sectors.
		 */
		*uncor_ecc_flags = GENMASK(chip->ecc.steps - 1, 0);
		return 0;
	}

	max_bitflips = ecc_cor & ECC_COR_INFO__MAX_ERRORS;

	/*
	 * The register holds the maximum of per-sector corrected bitflips.
	 * This is suitable for the return value of the ->read_page() callback.
	 * Unfortunately, we can not know the total number of corrected bits in
	 * the page.  Increase the stats by max_bitflips. (compromised solution)
	 */
	mtd->ecc_stats.corrected += max_bitflips;

	return max_bitflips;
}

#define ECC_SECTOR(x)	(((x) & ECC_ERROR_ADDRESS__SECTOR_NR) >> 12)
#define ECC_BYTE(x)	(((x) & ECC_ERROR_ADDRESS__OFFSET))
#define ECC_CORRECTION_VALUE(x) ((x) & ERR_CORRECTION_INFO__BYTEMASK)
#define ECC_ERROR_UNCORRECTABLE(x) ((x) & ERR_CORRECTION_INFO__ERROR_TYPE)
#define ECC_ERR_DEVICE(x)	(((x) & ERR_CORRECTION_INFO__DEVICE_NR) >> 8)
#define ECC_LAST_ERR(x)		((x) & ERR_CORRECTION_INFO__LAST_ERR_INFO)

static int denali_sw_ecc_fixup(struct mtd_info *mtd,
			       struct denali_nand_info *denali,
			       unsigned long *uncor_ecc_flags, uint8_t *buf)
{
	unsigned int ecc_size = denali->nand.ecc.size;
	unsigned int bitflips = 0;
	unsigned int max_bitflips = 0;
	uint32_t err_addr, err_cor_info;
	unsigned int err_byte, err_sector, err_device;
	uint8_t err_cor_value;
	unsigned int prev_sector = 0;
	uint32_t irq_status;

	denali_reset_irq(denali);

	do {
		err_addr = ioread32(denali->reg + ECC_ERROR_ADDRESS);
		err_sector = ECC_SECTOR(err_addr);
		err_byte = ECC_BYTE(err_addr);

		err_cor_info = ioread32(denali->reg + ERR_CORRECTION_INFO);
		err_cor_value = ECC_CORRECTION_VALUE(err_cor_info);
		err_device = ECC_ERR_DEVICE(err_cor_info);

		/* reset the bitflip counter when crossing ECC sector */
		if (err_sector != prev_sector)
			bitflips = 0;

		if (ECC_ERROR_UNCORRECTABLE(err_cor_info)) {
			/*
			 * Check later if this is a real ECC error, or
			 * an erased sector.
			 */
			*uncor_ecc_flags |= BIT(err_sector);
		} else if (err_byte < ecc_size) {
			/*
			 * If err_byte is larger than ecc_size, means error
			 * happened in OOB, so we ignore it. It's no need for
			 * us to correct it err_device is represented the NAND
			 * error bits are happened in if there are more than
			 * one NAND connected.
			 */
			int offset;
			unsigned int flips_in_byte;

			offset = (err_sector * ecc_size + err_byte) *
					denali->devs_per_cs + err_device;

			/* correct the ECC error */
			flips_in_byte = hweight8(buf[offset] ^ err_cor_value);
			buf[offset] ^= err_cor_value;
			mtd->ecc_stats.corrected += flips_in_byte;
			bitflips += flips_in_byte;

			max_bitflips = max(max_bitflips, bitflips);
		}

		prev_sector = err_sector;
	} while (!ECC_LAST_ERR(err_cor_info));

	/*
	 * Once handle all ecc errors, controller will trigger a
	 * ECC_TRANSACTION_DONE interrupt, so here just wait for
	 * a while for this interrupt
	 */
	irq_status = denali_wait_for_irq(denali, INTR__ECC_TRANSACTION_DONE);
	if (!(irq_status & INTR__ECC_TRANSACTION_DONE))
		return -EIO;

	return max_bitflips;
}

/* programs the controller to either enable/disable DMA transfers */
static void denali_enable_dma(struct denali_nand_info *denali, bool en)
{
	iowrite32(en ? DMA_ENABLE__FLAG : 0, denali->reg + DMA_ENABLE);
	ioread32(denali->reg + DMA_ENABLE);
}

static void denali_setup_dma64(struct denali_nand_info *denali,
			       dma_addr_t dma_addr, int page, int write)
{
	uint32_t mode;
	const int page_count = 1;

	mode = DENALI_MAP10 | DENALI_BANK(denali) | page;

	/* DMA is a three step process */

	/*
	 * 1. setup transfer type, interrupt when complete,
	 *    burst len = 64 bytes, the number of pages
	 */
	denali_host_write(denali, mode,
			  0x01002000 | (64 << 16) | (write << 8) | page_count);

	/* 2. set memory low address */
	denali_host_write(denali, mode, dma_addr);

	/* 3. set memory high address */
	denali_host_write(denali, mode, (uint64_t)dma_addr >> 32);
}

static void denali_setup_dma32(struct denali_nand_info *denali,
			       dma_addr_t dma_addr, int page, int write)
{
	uint32_t mode;
	const int page_count = 1;

	mode = DENALI_MAP10 | DENALI_BANK(denali);

	/* DMA is a four step process */

	/* 1. setup transfer type and # of pages */
	denali_host_write(denali, mode | page,
			  0x2000 | (write << 8) | page_count);

	/* 2. set memory high address bits 23:8 */
	denali_host_write(denali, mode | ((dma_addr >> 16) << 8), 0x2200);

	/* 3. set memory low address bits 23:8 */
	denali_host_write(denali, mode | ((dma_addr & 0xffff) << 8), 0x2300);

	/* 4. interrupt when complete, burst len = 64 bytes */
	denali_host_write(denali, mode | 0x14000, 0x2400);
}

static void denali_setup_dma(struct denali_nand_info *denali,
			     dma_addr_t dma_addr, int page, int write)
{
	if (denali->caps & DENALI_CAP_DMA_64BIT)
		denali_setup_dma64(denali, dma_addr, page, write);
	else
		denali_setup_dma32(denali, dma_addr, page, write);
}

static int denali_pio_read(struct denali_nand_info *denali, void *buf,
			   size_t size, int page, int raw)
{
	uint32_t addr = DENALI_BANK(denali) | page;
	uint32_t *buf32 = (uint32_t *)buf;
	uint32_t irq_status, ecc_err_mask;
	int i;

	if (denali->caps & DENALI_CAP_HW_ECC_FIXUP)
		ecc_err_mask = INTR__ECC_UNCOR_ERR;
	else
		ecc_err_mask = INTR__ECC_ERR;

	denali_reset_irq(denali);

	iowrite32(DENALI_MAP01 | addr, denali->host + DENALI_HOST_ADDR);
	for (i = 0; i < size / 4; i++)
		*buf32++ = ioread32(denali->host + DENALI_HOST_DATA);

	irq_status = denali_wait_for_irq(denali, INTR__PAGE_XFER_INC);
	if (!(irq_status & INTR__PAGE_XFER_INC))
		return -EIO;

	if (irq_status & INTR__ERASED_PAGE)
		memset(buf, 0xff, size);

	return irq_status & ecc_err_mask ? -EBADMSG : 0;
}

static int denali_pio_write(struct denali_nand_info *denali,
			    const void *buf, size_t size, int page, int raw)
{
	uint32_t addr = DENALI_BANK(denali) | page;
	const uint32_t *buf32 = (uint32_t *)buf;
	uint32_t irq_status;
	int i;

	denali_reset_irq(denali);
<<<<<<< HEAD

	iowrite32(DENALI_MAP01 | addr, denali->host + DENALI_HOST_ADDR);
	for (i = 0; i < size / 4; i++)
		iowrite32(*buf32++, denali->host + DENALI_HOST_DATA);

	irq_status = denali_wait_for_irq(denali,
				INTR__PROGRAM_COMP | INTR__PROGRAM_FAIL);
	if (!(irq_status & INTR__PROGRAM_COMP))
		return -EIO;

=======

	iowrite32(DENALI_MAP01 | addr, denali->host + DENALI_HOST_ADDR);
	for (i = 0; i < size / 4; i++)
		iowrite32(*buf32++, denali->host + DENALI_HOST_DATA);

	irq_status = denali_wait_for_irq(denali,
				INTR__PROGRAM_COMP | INTR__PROGRAM_FAIL);
	if (!(irq_status & INTR__PROGRAM_COMP))
		return -EIO;

>>>>>>> bb176f67
	return 0;
}

static int denali_pio_xfer(struct denali_nand_info *denali, void *buf,
			   size_t size, int page, int raw, int write)
{
	if (write)
		return denali_pio_write(denali, buf, size, page, raw);
	else
		return denali_pio_read(denali, buf, size, page, raw);
}

static int denali_dma_xfer(struct denali_nand_info *denali, void *buf,
			   size_t size, int page, int raw, int write)
{
	dma_addr_t dma_addr;
	uint32_t irq_mask, irq_status, ecc_err_mask;
	enum dma_data_direction dir = write ? DMA_TO_DEVICE : DMA_FROM_DEVICE;
	int ret = 0;

	dma_addr = dma_map_single(denali->dev, buf, size, dir);
	if (dma_mapping_error(denali->dev, dma_addr)) {
		dev_dbg(denali->dev, "Failed to DMA-map buffer. Trying PIO.\n");
		return denali_pio_xfer(denali, buf, size, page, raw, write);
	}

	if (write) {
		/*
		 * INTR__PROGRAM_COMP is never asserted for the DMA transfer.
		 * We can use INTR__DMA_CMD_COMP instead.  This flag is asserted
		 * when the page program is completed.
		 */
		irq_mask = INTR__DMA_CMD_COMP | INTR__PROGRAM_FAIL;
		ecc_err_mask = 0;
	} else if (denali->caps & DENALI_CAP_HW_ECC_FIXUP) {
		irq_mask = INTR__DMA_CMD_COMP;
		ecc_err_mask = INTR__ECC_UNCOR_ERR;
	} else {
		irq_mask = INTR__DMA_CMD_COMP;
		ecc_err_mask = INTR__ECC_ERR;
	}

	denali_enable_dma(denali, true);

	denali_reset_irq(denali);
	denali_setup_dma(denali, dma_addr, page, write);

	/* wait for operation to complete */
	irq_status = denali_wait_for_irq(denali, irq_mask);
	if (!(irq_status & INTR__DMA_CMD_COMP))
		ret = -EIO;
	else if (irq_status & ecc_err_mask)
		ret = -EBADMSG;

	denali_enable_dma(denali, false);
	dma_unmap_single(denali->dev, dma_addr, size, dir);

	if (irq_status & INTR__ERASED_PAGE)
		memset(buf, 0xff, size);

	return ret;
}

static int denali_data_xfer(struct denali_nand_info *denali, void *buf,
			    size_t size, int page, int raw, int write)
{
	setup_ecc_for_xfer(denali, !raw, raw);

	if (denali->dma_avail)
		return denali_dma_xfer(denali, buf, size, page, raw, write);
	else
		return denali_pio_xfer(denali, buf, size, page, raw, write);
}

static void denali_oob_xfer(struct mtd_info *mtd, struct nand_chip *chip,
			    int page, int write)
{
	struct denali_nand_info *denali = mtd_to_denali(mtd);
	unsigned int start_cmd = write ? NAND_CMD_SEQIN : NAND_CMD_READ0;
	unsigned int rnd_cmd = write ? NAND_CMD_RNDIN : NAND_CMD_RNDOUT;
	int writesize = mtd->writesize;
	int oobsize = mtd->oobsize;
	uint8_t *bufpoi = chip->oob_poi;
	int ecc_steps = chip->ecc.steps;
	int ecc_size = chip->ecc.size;
	int ecc_bytes = chip->ecc.bytes;
	int oob_skip = denali->oob_skip_bytes;
	size_t size = writesize + oobsize;
	int i, pos, len;

	/* BBM at the beginning of the OOB area */
	chip->cmdfunc(mtd, start_cmd, writesize, page);
	if (write)
		chip->write_buf(mtd, bufpoi, oob_skip);
	else
		chip->read_buf(mtd, bufpoi, oob_skip);
	bufpoi += oob_skip;

	/* OOB ECC */
	for (i = 0; i < ecc_steps; i++) {
		pos = ecc_size + i * (ecc_size + ecc_bytes);
		len = ecc_bytes;

		if (pos >= writesize)
			pos += oob_skip;
		else if (pos + len > writesize)
			len = writesize - pos;

		chip->cmdfunc(mtd, rnd_cmd, pos, -1);
		if (write)
			chip->write_buf(mtd, bufpoi, len);
		else
			chip->read_buf(mtd, bufpoi, len);
		bufpoi += len;
		if (len < ecc_bytes) {
			len = ecc_bytes - len;
			chip->cmdfunc(mtd, rnd_cmd, writesize + oob_skip, -1);
			if (write)
				chip->write_buf(mtd, bufpoi, len);
			else
				chip->read_buf(mtd, bufpoi, len);
			bufpoi += len;
		}
	}

	/* OOB free */
	len = oobsize - (bufpoi - chip->oob_poi);
	chip->cmdfunc(mtd, rnd_cmd, size - len, -1);
	if (write)
		chip->write_buf(mtd, bufpoi, len);
	else
		chip->read_buf(mtd, bufpoi, len);
}

static int denali_read_page_raw(struct mtd_info *mtd, struct nand_chip *chip,
				uint8_t *buf, int oob_required, int page)
{
	struct denali_nand_info *denali = mtd_to_denali(mtd);
	int writesize = mtd->writesize;
	int oobsize = mtd->oobsize;
	int ecc_steps = chip->ecc.steps;
	int ecc_size = chip->ecc.size;
	int ecc_bytes = chip->ecc.bytes;
	void *dma_buf = denali->buf;
	int oob_skip = denali->oob_skip_bytes;
	size_t size = writesize + oobsize;
	int ret, i, pos, len;

	ret = denali_data_xfer(denali, dma_buf, size, page, 1, 0);
	if (ret)
		return ret;

	/* Arrange the buffer for syndrome payload/ecc layout */
	if (buf) {
		for (i = 0; i < ecc_steps; i++) {
			pos = i * (ecc_size + ecc_bytes);
			len = ecc_size;

			if (pos >= writesize)
				pos += oob_skip;
			else if (pos + len > writesize)
				len = writesize - pos;

			memcpy(buf, dma_buf + pos, len);
			buf += len;
			if (len < ecc_size) {
				len = ecc_size - len;
				memcpy(buf, dma_buf + writesize + oob_skip,
				       len);
				buf += len;
			}
		}
	}

	if (oob_required) {
		uint8_t *oob = chip->oob_poi;

		/* BBM at the beginning of the OOB area */
		memcpy(oob, dma_buf + writesize, oob_skip);
		oob += oob_skip;

		/* OOB ECC */
		for (i = 0; i < ecc_steps; i++) {
			pos = ecc_size + i * (ecc_size + ecc_bytes);
			len = ecc_bytes;

			if (pos >= writesize)
				pos += oob_skip;
			else if (pos + len > writesize)
				len = writesize - pos;

			memcpy(oob, dma_buf + pos, len);
			oob += len;
			if (len < ecc_bytes) {
				len = ecc_bytes - len;
				memcpy(oob, dma_buf + writesize + oob_skip,
				       len);
				oob += len;
			}
		}

		/* OOB free */
		len = oobsize - (oob - chip->oob_poi);
		memcpy(oob, dma_buf + size - len, len);
	}

	return 0;
}

static int denali_read_oob(struct mtd_info *mtd, struct nand_chip *chip,
			   int page)
{
	denali_oob_xfer(mtd, chip, page, 0);

	return 0;
}

static int denali_write_oob(struct mtd_info *mtd, struct nand_chip *chip,
			    int page)
{
	struct denali_nand_info *denali = mtd_to_denali(mtd);
	int status;

	denali_reset_irq(denali);

	denali_oob_xfer(mtd, chip, page, 1);

	chip->cmdfunc(mtd, NAND_CMD_PAGEPROG, -1, -1);
	status = chip->waitfunc(mtd, chip);

	return status & NAND_STATUS_FAIL ? -EIO : 0;
}

static int denali_read_page(struct mtd_info *mtd, struct nand_chip *chip,
			    uint8_t *buf, int oob_required, int page)
{
	struct denali_nand_info *denali = mtd_to_denali(mtd);
	unsigned long uncor_ecc_flags = 0;
	int stat = 0;
	int ret;

	ret = denali_data_xfer(denali, buf, mtd->writesize, page, 0, 0);
	if (ret && ret != -EBADMSG)
		return ret;

	if (denali->caps & DENALI_CAP_HW_ECC_FIXUP)
		stat = denali_hw_ecc_fixup(mtd, denali, &uncor_ecc_flags);
	else if (ret == -EBADMSG)
		stat = denali_sw_ecc_fixup(mtd, denali, &uncor_ecc_flags, buf);

	if (stat < 0)
		return stat;

	if (uncor_ecc_flags) {
		ret = denali_read_oob(mtd, chip, page);
		if (ret)
			return ret;

		stat = denali_check_erased_page(mtd, chip, buf,
						uncor_ecc_flags, stat);
	}

	return stat;
}

static int denali_write_page_raw(struct mtd_info *mtd, struct nand_chip *chip,
				 const uint8_t *buf, int oob_required, int page)
{
	struct denali_nand_info *denali = mtd_to_denali(mtd);
	int writesize = mtd->writesize;
	int oobsize = mtd->oobsize;
	int ecc_steps = chip->ecc.steps;
	int ecc_size = chip->ecc.size;
	int ecc_bytes = chip->ecc.bytes;
	void *dma_buf = denali->buf;
	int oob_skip = denali->oob_skip_bytes;
	size_t size = writesize + oobsize;
	int i, pos, len;

	/*
	 * Fill the buffer with 0xff first except the full page transfer.
	 * This simplifies the logic.
	 */
	if (!buf || !oob_required)
		memset(dma_buf, 0xff, size);

	/* Arrange the buffer for syndrome payload/ecc layout */
	if (buf) {
		for (i = 0; i < ecc_steps; i++) {
			pos = i * (ecc_size + ecc_bytes);
			len = ecc_size;

			if (pos >= writesize)
				pos += oob_skip;
			else if (pos + len > writesize)
				len = writesize - pos;

			memcpy(dma_buf + pos, buf, len);
			buf += len;
			if (len < ecc_size) {
				len = ecc_size - len;
				memcpy(dma_buf + writesize + oob_skip, buf,
				       len);
				buf += len;
			}
		}
	}

	if (oob_required) {
		const uint8_t *oob = chip->oob_poi;

		/* BBM at the beginning of the OOB area */
		memcpy(dma_buf + writesize, oob, oob_skip);
		oob += oob_skip;

		/* OOB ECC */
		for (i = 0; i < ecc_steps; i++) {
			pos = ecc_size + i * (ecc_size + ecc_bytes);
			len = ecc_bytes;

			if (pos >= writesize)
				pos += oob_skip;
			else if (pos + len > writesize)
				len = writesize - pos;

			memcpy(dma_buf + pos, oob, len);
			oob += len;
			if (len < ecc_bytes) {
				len = ecc_bytes - len;
				memcpy(dma_buf + writesize + oob_skip, oob,
				       len);
				oob += len;
			}
		}

		/* OOB free */
		len = oobsize - (oob - chip->oob_poi);
		memcpy(dma_buf + size - len, oob, len);
	}

	return denali_data_xfer(denali, dma_buf, size, page, 1, 1);
}

static int denali_write_page(struct mtd_info *mtd, struct nand_chip *chip,
			     const uint8_t *buf, int oob_required, int page)
{
	struct denali_nand_info *denali = mtd_to_denali(mtd);

	return denali_data_xfer(denali, (void *)buf, mtd->writesize,
				page, 0, 1);
}

static void denali_select_chip(struct mtd_info *mtd, int chip)
{
	struct denali_nand_info *denali = mtd_to_denali(mtd);

	denali->active_bank = chip;
}

static int denali_waitfunc(struct mtd_info *mtd, struct nand_chip *chip)
{
	struct denali_nand_info *denali = mtd_to_denali(mtd);
	uint32_t irq_status;

	/* R/B# pin transitioned from low to high? */
	irq_status = denali_wait_for_irq(denali, INTR__INT_ACT);

	return irq_status & INTR__INT_ACT ? 0 : NAND_STATUS_FAIL;
}

static int denali_erase(struct mtd_info *mtd, int page)
{
	struct denali_nand_info *denali = mtd_to_denali(mtd);
	uint32_t irq_status;

	denali_reset_irq(denali);

	denali_host_write(denali, DENALI_MAP10 | DENALI_BANK(denali) | page,
			  DENALI_ERASE);

	/* wait for erase to complete or failure to occur */
	irq_status = denali_wait_for_irq(denali,
					 INTR__ERASE_COMP | INTR__ERASE_FAIL);

	return irq_status & INTR__ERASE_COMP ? 0 : NAND_STATUS_FAIL;
}

<<<<<<< HEAD
#define DIV_ROUND_DOWN_ULL(ll, d) \
	({ unsigned long long _tmp = (ll); do_div(_tmp, d); _tmp; })

=======
>>>>>>> bb176f67
static int denali_setup_data_interface(struct mtd_info *mtd, int chipnr,
				       const struct nand_data_interface *conf)
{
	struct denali_nand_info *denali = mtd_to_denali(mtd);
	const struct nand_sdr_timings *timings;
	unsigned long t_clk;
	int acc_clks, re_2_we, re_2_re, we_2_re, addr_2_data;
	int rdwr_en_lo, rdwr_en_hi, rdwr_en_lo_hi, cs_setup;
	int addr_2_data_mask;
	uint32_t tmp;

	timings = nand_get_sdr_timings(conf);
	if (IS_ERR(timings))
		return PTR_ERR(timings);

	/* clk_x period in picoseconds */
	t_clk = DIV_ROUND_DOWN_ULL(1000000000000ULL, denali->clk_x_rate);
	if (!t_clk)
		return -EINVAL;

	if (chipnr == NAND_DATA_IFACE_CHECK_ONLY)
		return 0;

	/* tREA -> ACC_CLKS */
	acc_clks = DIV_ROUND_UP(timings->tREA_max, t_clk);
	acc_clks = min_t(int, acc_clks, ACC_CLKS__VALUE);

	tmp = ioread32(denali->reg + ACC_CLKS);
	tmp &= ~ACC_CLKS__VALUE;
	tmp |= acc_clks;
	iowrite32(tmp, denali->reg + ACC_CLKS);

	/* tRWH -> RE_2_WE */
	re_2_we = DIV_ROUND_UP(timings->tRHW_min, t_clk);
	re_2_we = min_t(int, re_2_we, RE_2_WE__VALUE);

	tmp = ioread32(denali->reg + RE_2_WE);
	tmp &= ~RE_2_WE__VALUE;
	tmp |= re_2_we;
	iowrite32(tmp, denali->reg + RE_2_WE);

	/* tRHZ -> RE_2_RE */
	re_2_re = DIV_ROUND_UP(timings->tRHZ_max, t_clk);
	re_2_re = min_t(int, re_2_re, RE_2_RE__VALUE);

	tmp = ioread32(denali->reg + RE_2_RE);
	tmp &= ~RE_2_RE__VALUE;
	tmp |= re_2_re;
	iowrite32(tmp, denali->reg + RE_2_RE);

	/* tWHR -> WE_2_RE */
	we_2_re = DIV_ROUND_UP(timings->tWHR_min, t_clk);
	we_2_re = min_t(int, we_2_re, TWHR2_AND_WE_2_RE__WE_2_RE);

	tmp = ioread32(denali->reg + TWHR2_AND_WE_2_RE);
	tmp &= ~TWHR2_AND_WE_2_RE__WE_2_RE;
	tmp |= we_2_re;
	iowrite32(tmp, denali->reg + TWHR2_AND_WE_2_RE);

	/* tADL -> ADDR_2_DATA */

	/* for older versions, ADDR_2_DATA is only 6 bit wide */
	addr_2_data_mask = TCWAW_AND_ADDR_2_DATA__ADDR_2_DATA;
	if (denali->revision < 0x0501)
		addr_2_data_mask >>= 1;

	addr_2_data = DIV_ROUND_UP(timings->tADL_min, t_clk);
	addr_2_data = min_t(int, addr_2_data, addr_2_data_mask);

	tmp = ioread32(denali->reg + TCWAW_AND_ADDR_2_DATA);
	tmp &= ~addr_2_data_mask;
	tmp |= addr_2_data;
	iowrite32(tmp, denali->reg + TCWAW_AND_ADDR_2_DATA);

	/* tREH, tWH -> RDWR_EN_HI_CNT */
	rdwr_en_hi = DIV_ROUND_UP(max(timings->tREH_min, timings->tWH_min),
				  t_clk);
	rdwr_en_hi = min_t(int, rdwr_en_hi, RDWR_EN_HI_CNT__VALUE);

	tmp = ioread32(denali->reg + RDWR_EN_HI_CNT);
	tmp &= ~RDWR_EN_HI_CNT__VALUE;
	tmp |= rdwr_en_hi;
	iowrite32(tmp, denali->reg + RDWR_EN_HI_CNT);

	/* tRP, tWP -> RDWR_EN_LO_CNT */
	rdwr_en_lo = DIV_ROUND_UP(max(timings->tRP_min, timings->tWP_min),
				  t_clk);
	rdwr_en_lo_hi = DIV_ROUND_UP(max(timings->tRC_min, timings->tWC_min),
				     t_clk);
	rdwr_en_lo_hi = max(rdwr_en_lo_hi, DENALI_CLK_X_MULT);
	rdwr_en_lo = max(rdwr_en_lo, rdwr_en_lo_hi - rdwr_en_hi);
	rdwr_en_lo = min_t(int, rdwr_en_lo, RDWR_EN_LO_CNT__VALUE);

	tmp = ioread32(denali->reg + RDWR_EN_LO_CNT);
	tmp &= ~RDWR_EN_LO_CNT__VALUE;
	tmp |= rdwr_en_lo;
	iowrite32(tmp, denali->reg + RDWR_EN_LO_CNT);

	/* tCS, tCEA -> CS_SETUP_CNT */
	cs_setup = max3((int)DIV_ROUND_UP(timings->tCS_min, t_clk) - rdwr_en_lo,
			(int)DIV_ROUND_UP(timings->tCEA_max, t_clk) - acc_clks,
			0);
	cs_setup = min_t(int, cs_setup, CS_SETUP_CNT__VALUE);

	tmp = ioread32(denali->reg + CS_SETUP_CNT);
	tmp &= ~CS_SETUP_CNT__VALUE;
	tmp |= cs_setup;
	iowrite32(tmp, denali->reg + CS_SETUP_CNT);

	return 0;
}

static void denali_reset_banks(struct denali_nand_info *denali)
{
	u32 irq_status;
	int i;

	for (i = 0; i < denali->max_banks; i++) {
		denali->active_bank = i;

		denali_reset_irq(denali);

		iowrite32(DEVICE_RESET__BANK(i),
			  denali->reg + DEVICE_RESET);

		irq_status = denali_wait_for_irq(denali,
			INTR__RST_COMP | INTR__INT_ACT | INTR__TIME_OUT);
		if (!(irq_status & INTR__INT_ACT))
			break;
	}

	dev_dbg(denali->dev, "%d chips connected\n", i);
	denali->max_banks = i;
}

static void denali_hw_init(struct denali_nand_info *denali)
{
	/*
	 * The REVISION register may not be reliable.  Platforms are allowed to
	 * override it.
	 */
	if (!denali->revision)
		denali->revision = swab16(ioread32(denali->reg + REVISION));

	/*
	 * tell driver how many bit controller will skip before
	 * writing ECC code in OOB, this register may be already
	 * set by firmware. So we read this value out.
	 * if this value is 0, just let it be.
	 */
	denali->oob_skip_bytes = ioread32(denali->reg + SPARE_AREA_SKIP_BYTES);
	detect_max_banks(denali);
	iowrite32(0x0F, denali->reg + RB_PIN_ENABLED);
	iowrite32(CHIP_EN_DONT_CARE__FLAG, denali->reg + CHIP_ENABLE_DONT_CARE);

	iowrite32(0xffff, denali->reg + SPARE_AREA_MARKER);

	/* Should set value for these registers when init */
	iowrite32(0, denali->reg + TWO_ROW_ADDR_CYCLES);
	iowrite32(1, denali->reg + ECC_ENABLE);
}

int denali_calc_ecc_bytes(int step_size, int strength)
{
	/* BCH code.  Denali requires ecc.bytes to be multiple of 2 */
	return DIV_ROUND_UP(strength * fls(step_size * 8), 16) * 2;
}
EXPORT_SYMBOL(denali_calc_ecc_bytes);

static int denali_ecc_setup(struct mtd_info *mtd, struct nand_chip *chip,
			    struct denali_nand_info *denali)
{
	int oobavail = mtd->oobsize - denali->oob_skip_bytes;
	int ret;

	/*
	 * If .size and .strength are already set (usually by DT),
	 * check if they are supported by this controller.
	 */
	if (chip->ecc.size && chip->ecc.strength)
		return nand_check_ecc_caps(chip, denali->ecc_caps, oobavail);

	/*
	 * We want .size and .strength closest to the chip's requirement
	 * unless NAND_ECC_MAXIMIZE is requested.
	 */
	if (!(chip->ecc.options & NAND_ECC_MAXIMIZE)) {
		ret = nand_match_ecc_req(chip, denali->ecc_caps, oobavail);
		if (!ret)
			return 0;
	}

	/* Max ECC strength is the last thing we can do */
	return nand_maximize_ecc(chip, denali->ecc_caps, oobavail);
}

static int denali_ooblayout_ecc(struct mtd_info *mtd, int section,
				struct mtd_oob_region *oobregion)
{
	struct denali_nand_info *denali = mtd_to_denali(mtd);
	struct nand_chip *chip = mtd_to_nand(mtd);

	if (section)
		return -ERANGE;

	oobregion->offset = denali->oob_skip_bytes;
	oobregion->length = chip->ecc.total;

	return 0;
}

static int denali_ooblayout_free(struct mtd_info *mtd, int section,
				 struct mtd_oob_region *oobregion)
{
	struct denali_nand_info *denali = mtd_to_denali(mtd);
	struct nand_chip *chip = mtd_to_nand(mtd);

	if (section)
		return -ERANGE;

	oobregion->offset = chip->ecc.total + denali->oob_skip_bytes;
	oobregion->length = mtd->oobsize - oobregion->offset;

	return 0;
}

static const struct mtd_ooblayout_ops denali_ooblayout_ops = {
	.ecc = denali_ooblayout_ecc,
	.free = denali_ooblayout_free,
};

/* initialize driver data structures */
static void denali_drv_init(struct denali_nand_info *denali)
{
	/*
	 * the completion object will be used to notify
	 * the callee that the interrupt is done
	 */
	init_completion(&denali->complete);

	/*
	 * the spinlock will be used to synchronize the ISR with any
	 * element that might be access shared data (interrupt status)
	 */
	spin_lock_init(&denali->irq_lock);
}

static int denali_multidev_fixup(struct denali_nand_info *denali)
{
	struct nand_chip *chip = &denali->nand;
	struct mtd_info *mtd = nand_to_mtd(chip);

	/*
	 * Support for multi device:
	 * When the IP configuration is x16 capable and two x8 chips are
	 * connected in parallel, DEVICES_CONNECTED should be set to 2.
	 * In this case, the core framework knows nothing about this fact,
	 * so we should tell it the _logical_ pagesize and anything necessary.
	 */
	denali->devs_per_cs = ioread32(denali->reg + DEVICES_CONNECTED);

	/*
	 * On some SoCs, DEVICES_CONNECTED is not auto-detected.
	 * For those, DEVICES_CONNECTED is left to 0.  Set 1 if it is the case.
	 */
	if (denali->devs_per_cs == 0) {
		denali->devs_per_cs = 1;
		iowrite32(1, denali->reg + DEVICES_CONNECTED);
	}

	if (denali->devs_per_cs == 1)
		return 0;

	if (denali->devs_per_cs != 2) {
		dev_err(denali->dev, "unsupported number of devices %d\n",
			denali->devs_per_cs);
		return -EINVAL;
	}

	/* 2 chips in parallel */
	mtd->size <<= 1;
	mtd->erasesize <<= 1;
	mtd->writesize <<= 1;
	mtd->oobsize <<= 1;
	chip->chipsize <<= 1;
	chip->page_shift += 1;
	chip->phys_erase_shift += 1;
	chip->bbt_erase_shift += 1;
	chip->chip_shift += 1;
	chip->pagemask <<= 1;
	chip->ecc.size <<= 1;
	chip->ecc.bytes <<= 1;
	chip->ecc.strength <<= 1;
	denali->oob_skip_bytes <<= 1;

	return 0;
}

int denali_init(struct denali_nand_info *denali)
{
	struct nand_chip *chip = &denali->nand;
	struct mtd_info *mtd = nand_to_mtd(chip);
	int ret;

	mtd->dev.parent = denali->dev;
	denali_hw_init(denali);
	denali_drv_init(denali);

	denali_clear_irq_all(denali);

	/* Request IRQ after all the hardware initialization is finished */
	ret = devm_request_irq(denali->dev, denali->irq, denali_isr,
			       IRQF_SHARED, DENALI_NAND_NAME, denali);
	if (ret) {
		dev_err(denali->dev, "Unable to request IRQ\n");
		return ret;
	}

	denali_enable_irq(denali);
	denali_reset_banks(denali);

	denali->active_bank = DENALI_INVALID_BANK;

	nand_set_flash_node(chip, denali->dev->of_node);
	/* Fallback to the default name if DT did not give "label" property */
	if (!mtd->name)
		mtd->name = "denali-nand";

	/* register the driver with the NAND core subsystem */
	chip->select_chip = denali_select_chip;
	chip->read_byte = denali_read_byte;
	chip->write_byte = denali_write_byte;
	chip->read_word = denali_read_word;
	chip->cmd_ctrl = denali_cmd_ctrl;
	chip->dev_ready = denali_dev_ready;
	chip->waitfunc = denali_waitfunc;

	/* clk rate info is needed for setup_data_interface */
	if (denali->clk_x_rate)
		chip->setup_data_interface = denali_setup_data_interface;

	/*
	 * scan for NAND devices attached to the controller
	 * this is the first stage in a two step process to register
	 * with the nand subsystem
	 */
	ret = nand_scan_ident(mtd, denali->max_banks, NULL);
	if (ret)
		goto disable_irq;

	if (ioread32(denali->reg + FEATURES) & FEATURES__DMA)
		denali->dma_avail = 1;

	if (denali->dma_avail) {
		int dma_bit = denali->caps & DENALI_CAP_DMA_64BIT ? 64 : 32;

		ret = dma_set_mask(denali->dev, DMA_BIT_MASK(dma_bit));
		if (ret) {
			dev_info(denali->dev,
				 "Failed to set DMA mask. Disabling DMA.\n");
			denali->dma_avail = 0;
		}
	}

	if (denali->dma_avail) {
		chip->options |= NAND_USE_BOUNCE_BUFFER;
		chip->buf_align = 16;
	}

	/*
	 * second stage of the NAND scan
	 * this stage requires information regarding ECC and
	 * bad block management.
	 */

	chip->bbt_options |= NAND_BBT_USE_FLASH;
	chip->bbt_options |= NAND_BBT_NO_OOB;

	chip->ecc.mode = NAND_ECC_HW_SYNDROME;

	/* no subpage writes on denali */
	chip->options |= NAND_NO_SUBPAGE_WRITE;

	ret = denali_ecc_setup(mtd, chip, denali);
	if (ret) {
		dev_err(denali->dev, "Failed to setup ECC settings.\n");
		goto disable_irq;
	}

	dev_dbg(denali->dev,
		"chosen ECC settings: step=%d, strength=%d, bytes=%d\n",
		chip->ecc.size, chip->ecc.strength, chip->ecc.bytes);

	iowrite32(MAKE_ECC_CORRECTION(chip->ecc.strength, 1),
		  denali->reg + ECC_CORRECTION);
	iowrite32(mtd->erasesize / mtd->writesize,
		  denali->reg + PAGES_PER_BLOCK);
	iowrite32(chip->options & NAND_BUSWIDTH_16 ? 1 : 0,
		  denali->reg + DEVICE_WIDTH);
	iowrite32(mtd->writesize, denali->reg + DEVICE_MAIN_AREA_SIZE);
	iowrite32(mtd->oobsize, denali->reg + DEVICE_SPARE_AREA_SIZE);

	iowrite32(chip->ecc.size, denali->reg + CFG_DATA_BLOCK_SIZE);
	iowrite32(chip->ecc.size, denali->reg + CFG_LAST_DATA_BLOCK_SIZE);
	/* chip->ecc.steps is set by nand_scan_tail(); not available here */
	iowrite32(mtd->writesize / chip->ecc.size,
		  denali->reg + CFG_NUM_DATA_BLOCKS);

	mtd_set_ooblayout(mtd, &denali_ooblayout_ops);

	if (chip->options & NAND_BUSWIDTH_16) {
		chip->read_buf = denali_read_buf16;
		chip->write_buf = denali_write_buf16;
	} else {
		chip->read_buf = denali_read_buf;
		chip->write_buf = denali_write_buf;
	}
	chip->ecc.options |= NAND_ECC_CUSTOM_PAGE_ACCESS;
	chip->ecc.read_page = denali_read_page;
	chip->ecc.read_page_raw = denali_read_page_raw;
	chip->ecc.write_page = denali_write_page;
	chip->ecc.write_page_raw = denali_write_page_raw;
	chip->ecc.read_oob = denali_read_oob;
	chip->ecc.write_oob = denali_write_oob;
	chip->erase = denali_erase;

	ret = denali_multidev_fixup(denali);
	if (ret)
		goto disable_irq;

	/*
	 * This buffer is DMA-mapped by denali_{read,write}_page_raw.  Do not
	 * use devm_kmalloc() because the memory allocated by devm_ does not
	 * guarantee DMA-safe alignment.
	 */
	denali->buf = kmalloc(mtd->writesize + mtd->oobsize, GFP_KERNEL);
	if (!denali->buf) {
		ret = -ENOMEM;
		goto disable_irq;
	}

	ret = nand_scan_tail(mtd);
	if (ret)
		goto free_buf;

	ret = mtd_device_register(mtd, NULL, 0);
	if (ret) {
		dev_err(denali->dev, "Failed to register MTD: %d\n", ret);
		goto free_buf;
	}
	return 0;

free_buf:
	kfree(denali->buf);
disable_irq:
	denali_disable_irq(denali);

	return ret;
}
EXPORT_SYMBOL(denali_init);

/* driver exit point */
void denali_remove(struct denali_nand_info *denali)
{
	struct mtd_info *mtd = nand_to_mtd(&denali->nand);

	nand_release(mtd);
	kfree(denali->buf);
	denali_disable_irq(denali);
}
EXPORT_SYMBOL(denali_remove);<|MERGE_RESOLUTION|>--- conflicted
+++ resolved
@@ -195,7 +195,6 @@
 
 	return denali->irq_status;
 }
-<<<<<<< HEAD
 
 static uint32_t denali_check_irq(struct denali_nand_info *denali)
 {
@@ -206,18 +205,6 @@
 	irq_status = denali->irq_status;
 	spin_unlock_irqrestore(&denali->irq_lock, flags);
 
-=======
-
-static uint32_t denali_check_irq(struct denali_nand_info *denali)
-{
-	unsigned long flags;
-	uint32_t irq_status;
-
-	spin_lock_irqsave(&denali->irq_lock, flags);
-	irq_status = denali->irq_status;
-	spin_unlock_irqrestore(&denali->irq_lock, flags);
-
->>>>>>> bb176f67
 	return irq_status;
 }
 
@@ -596,7 +583,6 @@
 	int i;
 
 	denali_reset_irq(denali);
-<<<<<<< HEAD
 
 	iowrite32(DENALI_MAP01 | addr, denali->host + DENALI_HOST_ADDR);
 	for (i = 0; i < size / 4; i++)
@@ -607,18 +593,6 @@
 	if (!(irq_status & INTR__PROGRAM_COMP))
 		return -EIO;
 
-=======
-
-	iowrite32(DENALI_MAP01 | addr, denali->host + DENALI_HOST_ADDR);
-	for (i = 0; i < size / 4; i++)
-		iowrite32(*buf32++, denali->host + DENALI_HOST_DATA);
-
-	irq_status = denali_wait_for_irq(denali,
-				INTR__PROGRAM_COMP | INTR__PROGRAM_FAIL);
-	if (!(irq_status & INTR__PROGRAM_COMP))
-		return -EIO;
-
->>>>>>> bb176f67
 	return 0;
 }
 
@@ -1006,12 +980,6 @@
 	return irq_status & INTR__ERASE_COMP ? 0 : NAND_STATUS_FAIL;
 }
 
-<<<<<<< HEAD
-#define DIV_ROUND_DOWN_ULL(ll, d) \
-	({ unsigned long long _tmp = (ll); do_div(_tmp, d); _tmp; })
-
-=======
->>>>>>> bb176f67
 static int denali_setup_data_interface(struct mtd_info *mtd, int chipnr,
 				       const struct nand_data_interface *conf)
 {
