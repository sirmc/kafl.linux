--- conflicted
+++ resolved
@@ -362,16 +362,9 @@
 	 * Since shared usb code relies on it, set it here for now.
 	 * Once we have dma capability bindings this can go away.
 	 */
-<<<<<<< HEAD
-	if (!pdev->dev.dma_mask)
-		pdev->dev.dma_mask = &pdev->dev.coherent_dma_mask;
-	if (!pdev->dev.coherent_dma_mask)
-		pdev->dev.coherent_dma_mask = DMA_BIT_MASK(32);
-=======
 	err = dma_coerce_mask_and_coherent(&pdev->dev, DMA_BIT_MASK(32));
 	if (err)
 		return err;
->>>>>>> d8ec26d7
 
 	hcd = usb_create_hcd(&tegra_ehci_hc_driver, &pdev->dev,
 					dev_name(&pdev->dev));
