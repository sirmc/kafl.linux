--- conflicted
+++ resolved
@@ -1482,14 +1482,10 @@
 			ch->ht40plus =
 				!(channel->flags & IEEE80211_CHAN_NO_HT40PLUS);
 
-<<<<<<< HEAD
-			passive = channel->flags & IEEE80211_CHAN_NO_IR;
-=======
 			ch->chan_radar =
 				!!(channel->flags & IEEE80211_CHAN_RADAR);
 
-			passive = channel->flags & IEEE80211_CHAN_PASSIVE_SCAN;
->>>>>>> cfb27d29
+			passive = channel->flags & IEEE80211_CHAN_NO_IR;
 			ch->passive = passive;
 
 			ch->freq = channel->center_freq;
