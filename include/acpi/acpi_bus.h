--- conflicted
+++ resolved
@@ -93,12 +93,7 @@
 	struct kobject kobj;
 	int (*scan_dependent)(struct acpi_device *adev);
 	bool enabled:1;
-<<<<<<< HEAD
-	bool ignore:1;
-	enum acpi_hotplug_mode mode;
-=======
 	bool demand_offline:1;
->>>>>>> c713cd7f
 };
 
 static inline struct acpi_hotplug_profile *to_acpi_hotplug_profile(
