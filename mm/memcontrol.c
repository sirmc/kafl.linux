--- conflicted
+++ resolved
@@ -5249,11 +5249,7 @@
 	unsigned long low = ACCESS_ONCE(memcg->low);
 
 	if (low == PAGE_COUNTER_MAX)
-<<<<<<< HEAD
-		seq_puts(m, "infinity\n");
-=======
 		seq_puts(m, "max\n");
->>>>>>> d525211f
 	else
 		seq_printf(m, "%llu\n", (u64)low * PAGE_SIZE);
 
@@ -5268,11 +5264,7 @@
 	int err;
 
 	buf = strstrip(buf);
-<<<<<<< HEAD
-	err = page_counter_memparse(buf, "infinity", &low);
-=======
 	err = page_counter_memparse(buf, "max", &low);
->>>>>>> d525211f
 	if (err)
 		return err;
 
@@ -5287,11 +5279,7 @@
 	unsigned long high = ACCESS_ONCE(memcg->high);
 
 	if (high == PAGE_COUNTER_MAX)
-<<<<<<< HEAD
-		seq_puts(m, "infinity\n");
-=======
 		seq_puts(m, "max\n");
->>>>>>> d525211f
 	else
 		seq_printf(m, "%llu\n", (u64)high * PAGE_SIZE);
 
@@ -5306,11 +5294,7 @@
 	int err;
 
 	buf = strstrip(buf);
-<<<<<<< HEAD
-	err = page_counter_memparse(buf, "infinity", &high);
-=======
 	err = page_counter_memparse(buf, "max", &high);
->>>>>>> d525211f
 	if (err)
 		return err;
 
@@ -5325,11 +5309,7 @@
 	unsigned long max = ACCESS_ONCE(memcg->memory.limit);
 
 	if (max == PAGE_COUNTER_MAX)
-<<<<<<< HEAD
-		seq_puts(m, "infinity\n");
-=======
 		seq_puts(m, "max\n");
->>>>>>> d525211f
 	else
 		seq_printf(m, "%llu\n", (u64)max * PAGE_SIZE);
 
@@ -5344,11 +5324,7 @@
 	int err;
 
 	buf = strstrip(buf);
-<<<<<<< HEAD
-	err = page_counter_memparse(buf, "infinity", &max);
-=======
 	err = page_counter_memparse(buf, "max", &max);
->>>>>>> d525211f
 	if (err)
 		return err;
 
@@ -5369,8 +5345,6 @@
 	seq_printf(m, "oom %lu\n", mem_cgroup_read_events(memcg, MEMCG_OOM));
 
 	return 0;
-<<<<<<< HEAD
-=======
 }
 
 static struct cftype memory_files[] = {
@@ -5430,72 +5404,9 @@
 		       unsigned int nr)
 {
 	this_cpu_add(memcg->stat->events[idx], nr);
->>>>>>> d525211f
-}
-
-static struct cftype memory_files[] = {
-	{
-		.name = "current",
-		.read_u64 = memory_current_read,
-	},
-	{
-		.name = "low",
-		.flags = CFTYPE_NOT_ON_ROOT,
-		.seq_show = memory_low_show,
-		.write = memory_low_write,
-	},
-	{
-		.name = "high",
-		.flags = CFTYPE_NOT_ON_ROOT,
-		.seq_show = memory_high_show,
-		.write = memory_high_write,
-	},
-	{
-		.name = "max",
-		.flags = CFTYPE_NOT_ON_ROOT,
-		.seq_show = memory_max_show,
-		.write = memory_max_write,
-	},
-	{
-		.name = "events",
-		.flags = CFTYPE_NOT_ON_ROOT,
-		.seq_show = memory_events_show,
-	},
-	{ }	/* terminate */
-};
-
-struct cgroup_subsys memory_cgrp_subsys = {
-	.css_alloc = mem_cgroup_css_alloc,
-	.css_online = mem_cgroup_css_online,
-	.css_offline = mem_cgroup_css_offline,
-	.css_free = mem_cgroup_css_free,
-	.css_reset = mem_cgroup_css_reset,
-	.can_attach = mem_cgroup_can_attach,
-	.cancel_attach = mem_cgroup_cancel_attach,
-	.attach = mem_cgroup_move_task,
-	.bind = mem_cgroup_bind,
-	.dfl_cftypes = memory_files,
-	.legacy_cftypes = mem_cgroup_legacy_files,
-	.early_init = 0,
-};
+}
 
 /**
-<<<<<<< HEAD
- * mem_cgroup_events - count memory events against a cgroup
- * @memcg: the memory cgroup
- * @idx: the event index
- * @nr: the number of events to account for
- */
-void mem_cgroup_events(struct mem_cgroup *memcg,
-		       enum mem_cgroup_events_index idx,
-		       unsigned int nr)
-{
-	this_cpu_add(memcg->stat->events[idx], nr);
-}
-
-/**
-=======
->>>>>>> d525211f
  * mem_cgroup_low - check if memory consumption is below the normal range
  * @root: the highest ancestor to consider
  * @memcg: the memory cgroup to check
@@ -5517,11 +5428,7 @@
 	if (memcg == root_mem_cgroup)
 		return false;
 
-<<<<<<< HEAD
-	if (page_counter_read(&memcg->memory) > memcg->low)
-=======
 	if (page_counter_read(&memcg->memory) >= memcg->low)
->>>>>>> d525211f
 		return false;
 
 	while (memcg != root) {
@@ -5530,11 +5437,7 @@
 		if (memcg == root_mem_cgroup)
 			break;
 
-<<<<<<< HEAD
-		if (page_counter_read(&memcg->memory) > memcg->low)
-=======
 		if (page_counter_read(&memcg->memory) >= memcg->low)
->>>>>>> d525211f
 			return false;
 	}
 	return true;
