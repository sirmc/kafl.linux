// SPDX-License-Identifier: GPL-2.0-only
/*
 *  linux/fs/exec.c
 *
 *  Copyright (C) 1991, 1992  Linus Torvalds
 */

/*
 * #!-checking implemented by tytso.
 */
/*
 * Demand-loading implemented 01.12.91 - no need to read anything but
 * the header into memory. The inode of the executable is put into
 * "current->executable", and page faults do the actual loading. Clean.
 *
 * Once more I can proudly say that linux stood up to being changed: it
 * was less than 2 hours work to get demand-loading completely implemented.
 *
 * Demand loading changed July 1993 by Eric Youngdale.   Use mmap instead,
 * current->executable is only used by the procfs.  This allows a dispatch
 * table to check for several different types  of binary formats.  We keep
 * trying until we recognize the file or we run out of supported binary
 * formats.
 */

#include <linux/slab.h>
#include <linux/file.h>
#include <linux/fdtable.h>
#include <linux/mm.h>
#include <linux/vmacache.h>
#include <linux/stat.h>
#include <linux/fcntl.h>
#include <linux/swap.h>
#include <linux/string.h>
#include <linux/init.h>
#include <linux/sched/mm.h>
#include <linux/sched/coredump.h>
#include <linux/sched/signal.h>
#include <linux/sched/numa_balancing.h>
#include <linux/sched/task.h>
#include <linux/pagemap.h>
#include <linux/perf_event.h>
#include <linux/highmem.h>
#include <linux/spinlock.h>
#include <linux/key.h>
#include <linux/personality.h>
#include <linux/binfmts.h>
#include <linux/utsname.h>
#include <linux/pid_namespace.h>
#include <linux/module.h>
#include <linux/namei.h>
#include <linux/mount.h>
#include <linux/security.h>
#include <linux/syscalls.h>
#include <linux/tsacct_kern.h>
#include <linux/cn_proc.h>
#include <linux/audit.h>
#include <linux/tracehook.h>
#include <linux/kmod.h>
#include <linux/fsnotify.h>
#include <linux/fs_struct.h>
#include <linux/oom.h>
#include <linux/compat.h>
#include <linux/vmalloc.h>

#include <linux/uaccess.h>
#include <asm/mmu_context.h>
#include <asm/tlb.h>

#include <trace/events/task.h>
#include "internal.h"

#include <trace/events/sched.h>

static int bprm_creds_from_file(struct linux_binprm *bprm);

int suid_dumpable = 0;

static LIST_HEAD(formats);
static DEFINE_RWLOCK(binfmt_lock);

void __register_binfmt(struct linux_binfmt * fmt, int insert)
{
	BUG_ON(!fmt);
	if (WARN_ON(!fmt->load_binary))
		return;
	write_lock(&binfmt_lock);
	insert ? list_add(&fmt->lh, &formats) :
		 list_add_tail(&fmt->lh, &formats);
	write_unlock(&binfmt_lock);
}

EXPORT_SYMBOL(__register_binfmt);

void unregister_binfmt(struct linux_binfmt * fmt)
{
	write_lock(&binfmt_lock);
	list_del(&fmt->lh);
	write_unlock(&binfmt_lock);
}

EXPORT_SYMBOL(unregister_binfmt);

static inline void put_binfmt(struct linux_binfmt * fmt)
{
	module_put(fmt->module);
}

bool path_noexec(const struct path *path)
{
	return (path->mnt->mnt_flags & MNT_NOEXEC) ||
	       (path->mnt->mnt_sb->s_iflags & SB_I_NOEXEC);
}

#ifdef CONFIG_USELIB
/*
 * Note that a shared library must be both readable and executable due to
 * security reasons.
 *
 * Also note that we take the address to load from from the file itself.
 */
SYSCALL_DEFINE1(uselib, const char __user *, library)
{
	struct linux_binfmt *fmt;
	struct file *file;
	struct filename *tmp = getname(library);
	int error = PTR_ERR(tmp);
	static const struct open_flags uselib_flags = {
		.open_flag = O_LARGEFILE | O_RDONLY | __FMODE_EXEC,
		.acc_mode = MAY_READ | MAY_EXEC,
		.intent = LOOKUP_OPEN,
		.lookup_flags = LOOKUP_FOLLOW,
	};

	if (IS_ERR(tmp))
		goto out;

	file = do_filp_open(AT_FDCWD, tmp, &uselib_flags);
	putname(tmp);
	error = PTR_ERR(file);
	if (IS_ERR(file))
		goto out;

	error = -EINVAL;
	if (!S_ISREG(file_inode(file)->i_mode))
		goto exit;

	error = -EACCES;
	if (path_noexec(&file->f_path))
		goto exit;

	fsnotify_open(file);

	error = -ENOEXEC;

	read_lock(&binfmt_lock);
	list_for_each_entry(fmt, &formats, lh) {
		if (!fmt->load_shlib)
			continue;
		if (!try_module_get(fmt->module))
			continue;
		read_unlock(&binfmt_lock);
		error = fmt->load_shlib(file);
		read_lock(&binfmt_lock);
		put_binfmt(fmt);
		if (error != -ENOEXEC)
			break;
	}
	read_unlock(&binfmt_lock);
exit:
	fput(file);
out:
  	return error;
}
#endif /* #ifdef CONFIG_USELIB */

#ifdef CONFIG_MMU
/*
 * The nascent bprm->mm is not visible until exec_mmap() but it can
 * use a lot of memory, account these pages in current->mm temporary
 * for oom_badness()->get_mm_rss(). Once exec succeeds or fails, we
 * change the counter back via acct_arg_size(0).
 */
static void acct_arg_size(struct linux_binprm *bprm, unsigned long pages)
{
	struct mm_struct *mm = current->mm;
	long diff = (long)(pages - bprm->vma_pages);

	if (!mm || !diff)
		return;

	bprm->vma_pages = pages;
	add_mm_counter(mm, MM_ANONPAGES, diff);
}

static struct page *get_arg_page(struct linux_binprm *bprm, unsigned long pos,
		int write)
{
	struct page *page;
	int ret;
	unsigned int gup_flags = FOLL_FORCE;

#ifdef CONFIG_STACK_GROWSUP
	if (write) {
		ret = expand_downwards(bprm->vma, pos);
		if (ret < 0)
			return NULL;
	}
#endif

	if (write)
		gup_flags |= FOLL_WRITE;

	/*
	 * We are doing an exec().  'current' is the process
	 * doing the exec and bprm->mm is the new process's mm.
	 */
	ret = get_user_pages_remote(current, bprm->mm, pos, 1, gup_flags,
			&page, NULL, NULL);
	if (ret <= 0)
		return NULL;

	if (write)
		acct_arg_size(bprm, vma_pages(bprm->vma));

	return page;
}

static void put_arg_page(struct page *page)
{
	put_page(page);
}

static void free_arg_pages(struct linux_binprm *bprm)
{
}

static void flush_arg_page(struct linux_binprm *bprm, unsigned long pos,
		struct page *page)
{
	flush_cache_page(bprm->vma, pos, page_to_pfn(page));
}

static int __bprm_mm_init(struct linux_binprm *bprm)
{
	int err;
	struct vm_area_struct *vma = NULL;
	struct mm_struct *mm = bprm->mm;

	bprm->vma = vma = vm_area_alloc(mm);
	if (!vma)
		return -ENOMEM;
	vma_set_anonymous(vma);

	if (down_write_killable(&mm->mmap_sem)) {
		err = -EINTR;
		goto err_free;
	}

	/*
	 * Place the stack at the largest stack address the architecture
	 * supports. Later, we'll move this to an appropriate place. We don't
	 * use STACK_TOP because that can depend on attributes which aren't
	 * configured yet.
	 */
	BUILD_BUG_ON(VM_STACK_FLAGS & VM_STACK_INCOMPLETE_SETUP);
	vma->vm_end = STACK_TOP_MAX;
	vma->vm_start = vma->vm_end - PAGE_SIZE;
	vma->vm_flags = VM_SOFTDIRTY | VM_STACK_FLAGS | VM_STACK_INCOMPLETE_SETUP;
	vma->vm_page_prot = vm_get_page_prot(vma->vm_flags);

	err = insert_vm_struct(mm, vma);
	if (err)
		goto err;

	mm->stack_vm = mm->total_vm = 1;
	up_write(&mm->mmap_sem);
	bprm->p = vma->vm_end - sizeof(void *);
	return 0;
err:
	up_write(&mm->mmap_sem);
err_free:
	bprm->vma = NULL;
	vm_area_free(vma);
	return err;
}

static bool valid_arg_len(struct linux_binprm *bprm, long len)
{
	return len <= MAX_ARG_STRLEN;
}

#else

static inline void acct_arg_size(struct linux_binprm *bprm, unsigned long pages)
{
}

static struct page *get_arg_page(struct linux_binprm *bprm, unsigned long pos,
		int write)
{
	struct page *page;

	page = bprm->page[pos / PAGE_SIZE];
	if (!page && write) {
		page = alloc_page(GFP_HIGHUSER|__GFP_ZERO);
		if (!page)
			return NULL;
		bprm->page[pos / PAGE_SIZE] = page;
	}

	return page;
}

static void put_arg_page(struct page *page)
{
}

static void free_arg_page(struct linux_binprm *bprm, int i)
{
	if (bprm->page[i]) {
		__free_page(bprm->page[i]);
		bprm->page[i] = NULL;
	}
}

static void free_arg_pages(struct linux_binprm *bprm)
{
	int i;

	for (i = 0; i < MAX_ARG_PAGES; i++)
		free_arg_page(bprm, i);
}

static void flush_arg_page(struct linux_binprm *bprm, unsigned long pos,
		struct page *page)
{
}

static int __bprm_mm_init(struct linux_binprm *bprm)
{
	bprm->p = PAGE_SIZE * MAX_ARG_PAGES - sizeof(void *);
	return 0;
}

static bool valid_arg_len(struct linux_binprm *bprm, long len)
{
	return len <= bprm->p;
}

#endif /* CONFIG_MMU */

/*
 * Create a new mm_struct and populate it with a temporary stack
 * vm_area_struct.  We don't have enough context at this point to set the stack
 * flags, permissions, and offset, so we use temporary values.  We'll update
 * them later in setup_arg_pages().
 */
static int bprm_mm_init(struct linux_binprm *bprm)
{
	int err;
	struct mm_struct *mm = NULL;

	bprm->mm = mm = mm_alloc();
	err = -ENOMEM;
	if (!mm)
		goto err;

	/* Save current stack limit for all calculations made during exec. */
	task_lock(current->group_leader);
	bprm->rlim_stack = current->signal->rlim[RLIMIT_STACK];
	task_unlock(current->group_leader);

	err = __bprm_mm_init(bprm);
	if (err)
		goto err;

	return 0;

err:
	if (mm) {
		bprm->mm = NULL;
		mmdrop(mm);
	}

	return err;
}

struct user_arg_ptr {
#ifdef CONFIG_COMPAT
	bool is_compat;
#endif
	union {
		const char __user *const __user *native;
#ifdef CONFIG_COMPAT
		const compat_uptr_t __user *compat;
#endif
	} ptr;
};

static const char __user *get_user_arg_ptr(struct user_arg_ptr argv, int nr)
{
	const char __user *native;

#ifdef CONFIG_COMPAT
	if (unlikely(argv.is_compat)) {
		compat_uptr_t compat;

		if (get_user(compat, argv.ptr.compat + nr))
			return ERR_PTR(-EFAULT);

		return compat_ptr(compat);
	}
#endif

	if (get_user(native, argv.ptr.native + nr))
		return ERR_PTR(-EFAULT);

	return native;
}

/*
 * count() counts the number of strings in array ARGV.
 */
static int count(struct user_arg_ptr argv, int max)
{
	int i = 0;

	if (argv.ptr.native != NULL) {
		for (;;) {
			const char __user *p = get_user_arg_ptr(argv, i);

			if (!p)
				break;

			if (IS_ERR(p))
				return -EFAULT;

			if (i >= max)
				return -E2BIG;
			++i;

			if (fatal_signal_pending(current))
				return -ERESTARTNOHAND;
			cond_resched();
		}
	}
	return i;
}

static int prepare_arg_pages(struct linux_binprm *bprm,
			struct user_arg_ptr argv, struct user_arg_ptr envp)
{
	unsigned long limit, ptr_size;

	bprm->argc = count(argv, MAX_ARG_STRINGS);
	if (bprm->argc < 0)
		return bprm->argc;

	bprm->envc = count(envp, MAX_ARG_STRINGS);
	if (bprm->envc < 0)
		return bprm->envc;

	/*
	 * Limit to 1/4 of the max stack size or 3/4 of _STK_LIM
	 * (whichever is smaller) for the argv+env strings.
	 * This ensures that:
	 *  - the remaining binfmt code will not run out of stack space,
	 *  - the program will have a reasonable amount of stack left
	 *    to work from.
	 */
	limit = _STK_LIM / 4 * 3;
	limit = min(limit, bprm->rlim_stack.rlim_cur / 4);
	/*
	 * We've historically supported up to 32 pages (ARG_MAX)
	 * of argument strings even with small stacks
	 */
	limit = max_t(unsigned long, limit, ARG_MAX);
	/*
	 * We must account for the size of all the argv and envp pointers to
	 * the argv and envp strings, since they will also take up space in
	 * the stack. They aren't stored until much later when we can't
	 * signal to the parent that the child has run out of stack space.
	 * Instead, calculate it here so it's possible to fail gracefully.
	 */
	ptr_size = (bprm->argc + bprm->envc) * sizeof(void *);
	if (limit <= ptr_size)
		return -E2BIG;
	limit -= ptr_size;

	bprm->argmin = bprm->p - limit;
	return 0;
}

/*
 * 'copy_strings()' copies argument/environment strings from the old
 * processes's memory to the new process's stack.  The call to get_user_pages()
 * ensures the destination page is created and not swapped out.
 */
static int copy_strings(int argc, struct user_arg_ptr argv,
			struct linux_binprm *bprm)
{
	struct page *kmapped_page = NULL;
	char *kaddr = NULL;
	unsigned long kpos = 0;
	int ret;

	while (argc-- > 0) {
		const char __user *str;
		int len;
		unsigned long pos;

		ret = -EFAULT;
		str = get_user_arg_ptr(argv, argc);
		if (IS_ERR(str))
			goto out;

		len = strnlen_user(str, MAX_ARG_STRLEN);
		if (!len)
			goto out;

		ret = -E2BIG;
		if (!valid_arg_len(bprm, len))
			goto out;

		/* We're going to work our way backwords. */
		pos = bprm->p;
		str += len;
		bprm->p -= len;
#ifdef CONFIG_MMU
		if (bprm->p < bprm->argmin)
			goto out;
#endif

		while (len > 0) {
			int offset, bytes_to_copy;

			if (fatal_signal_pending(current)) {
				ret = -ERESTARTNOHAND;
				goto out;
			}
			cond_resched();

			offset = pos % PAGE_SIZE;
			if (offset == 0)
				offset = PAGE_SIZE;

			bytes_to_copy = offset;
			if (bytes_to_copy > len)
				bytes_to_copy = len;

			offset -= bytes_to_copy;
			pos -= bytes_to_copy;
			str -= bytes_to_copy;
			len -= bytes_to_copy;

			if (!kmapped_page || kpos != (pos & PAGE_MASK)) {
				struct page *page;

				page = get_arg_page(bprm, pos, 1);
				if (!page) {
					ret = -E2BIG;
					goto out;
				}

				if (kmapped_page) {
					flush_kernel_dcache_page(kmapped_page);
					kunmap(kmapped_page);
					put_arg_page(kmapped_page);
				}
				kmapped_page = page;
				kaddr = kmap(kmapped_page);
				kpos = pos & PAGE_MASK;
				flush_arg_page(bprm, kpos, kmapped_page);
			}
			if (copy_from_user(kaddr+offset, str, bytes_to_copy)) {
				ret = -EFAULT;
				goto out;
			}
		}
	}
	ret = 0;
out:
	if (kmapped_page) {
		flush_kernel_dcache_page(kmapped_page);
		kunmap(kmapped_page);
		put_arg_page(kmapped_page);
	}
	return ret;
}

/*
 * Like copy_strings, but get argv and its values from kernel memory.
 */
int copy_strings_kernel(int argc, const char *const *__argv,
			struct linux_binprm *bprm)
{
	int r;
	mm_segment_t oldfs = get_fs();
	struct user_arg_ptr argv = {
		.ptr.native = (const char __user *const  __user *)__argv,
	};

	set_fs(KERNEL_DS);
	r = copy_strings(argc, argv, bprm);
	set_fs(oldfs);

	return r;
}
EXPORT_SYMBOL(copy_strings_kernel);

#ifdef CONFIG_MMU

/*
 * During bprm_mm_init(), we create a temporary stack at STACK_TOP_MAX.  Once
 * the binfmt code determines where the new stack should reside, we shift it to
 * its final location.  The process proceeds as follows:
 *
 * 1) Use shift to calculate the new vma endpoints.
 * 2) Extend vma to cover both the old and new ranges.  This ensures the
 *    arguments passed to subsequent functions are consistent.
 * 3) Move vma's page tables to the new range.
 * 4) Free up any cleared pgd range.
 * 5) Shrink the vma to cover only the new range.
 */
static int shift_arg_pages(struct vm_area_struct *vma, unsigned long shift)
{
	struct mm_struct *mm = vma->vm_mm;
	unsigned long old_start = vma->vm_start;
	unsigned long old_end = vma->vm_end;
	unsigned long length = old_end - old_start;
	unsigned long new_start = old_start - shift;
	unsigned long new_end = old_end - shift;
	struct mmu_gather tlb;

	BUG_ON(new_start > new_end);

	/*
	 * ensure there are no vmas between where we want to go
	 * and where we are
	 */
	if (vma != find_vma(mm, new_start))
		return -EFAULT;

	/*
	 * cover the whole range: [new_start, old_end)
	 */
	if (vma_adjust(vma, new_start, old_end, vma->vm_pgoff, NULL))
		return -ENOMEM;

	/*
	 * move the page tables downwards, on failure we rely on
	 * process cleanup to remove whatever mess we made.
	 */
	if (length != move_page_tables(vma, old_start,
				       vma, new_start, length, false))
		return -ENOMEM;

	lru_add_drain();
	tlb_gather_mmu(&tlb, mm, old_start, old_end);
	if (new_end > old_start) {
		/*
		 * when the old and new regions overlap clear from new_end.
		 */
		free_pgd_range(&tlb, new_end, old_end, new_end,
			vma->vm_next ? vma->vm_next->vm_start : USER_PGTABLES_CEILING);
	} else {
		/*
		 * otherwise, clean from old_start; this is done to not touch
		 * the address space in [new_end, old_start) some architectures
		 * have constraints on va-space that make this illegal (IA64) -
		 * for the others its just a little faster.
		 */
		free_pgd_range(&tlb, old_start, old_end, new_end,
			vma->vm_next ? vma->vm_next->vm_start : USER_PGTABLES_CEILING);
	}
	tlb_finish_mmu(&tlb, old_start, old_end);

	/*
	 * Shrink the vma to just the new range.  Always succeeds.
	 */
	vma_adjust(vma, new_start, new_end, vma->vm_pgoff, NULL);

	return 0;
}

/*
 * Finalizes the stack vm_area_struct. The flags and permissions are updated,
 * the stack is optionally relocated, and some extra space is added.
 */
int setup_arg_pages(struct linux_binprm *bprm,
		    unsigned long stack_top,
		    int executable_stack)
{
	unsigned long ret;
	unsigned long stack_shift;
	struct mm_struct *mm = current->mm;
	struct vm_area_struct *vma = bprm->vma;
	struct vm_area_struct *prev = NULL;
	unsigned long vm_flags;
	unsigned long stack_base;
	unsigned long stack_size;
	unsigned long stack_expand;
	unsigned long rlim_stack;

#ifdef CONFIG_STACK_GROWSUP
	/* Limit stack size */
	stack_base = bprm->rlim_stack.rlim_max;
	if (stack_base > STACK_SIZE_MAX)
		stack_base = STACK_SIZE_MAX;

	/* Add space for stack randomization. */
	stack_base += (STACK_RND_MASK << PAGE_SHIFT);

	/* Make sure we didn't let the argument array grow too large. */
	if (vma->vm_end - vma->vm_start > stack_base)
		return -ENOMEM;

	stack_base = PAGE_ALIGN(stack_top - stack_base);

	stack_shift = vma->vm_start - stack_base;
	mm->arg_start = bprm->p - stack_shift;
	bprm->p = vma->vm_end - stack_shift;
#else
	stack_top = arch_align_stack(stack_top);
	stack_top = PAGE_ALIGN(stack_top);

	if (unlikely(stack_top < mmap_min_addr) ||
	    unlikely(vma->vm_end - vma->vm_start >= stack_top - mmap_min_addr))
		return -ENOMEM;

	stack_shift = vma->vm_end - stack_top;

	bprm->p -= stack_shift;
	mm->arg_start = bprm->p;
#endif

	if (bprm->loader)
		bprm->loader -= stack_shift;
	bprm->exec -= stack_shift;

	if (down_write_killable(&mm->mmap_sem))
		return -EINTR;

	vm_flags = VM_STACK_FLAGS;

	/*
	 * Adjust stack execute permissions; explicitly enable for
	 * EXSTACK_ENABLE_X, disable for EXSTACK_DISABLE_X and leave alone
	 * (arch default) otherwise.
	 */
	if (unlikely(executable_stack == EXSTACK_ENABLE_X))
		vm_flags |= VM_EXEC;
	else if (executable_stack == EXSTACK_DISABLE_X)
		vm_flags &= ~VM_EXEC;
	vm_flags |= mm->def_flags;
	vm_flags |= VM_STACK_INCOMPLETE_SETUP;

	ret = mprotect_fixup(vma, &prev, vma->vm_start, vma->vm_end,
			vm_flags);
	if (ret)
		goto out_unlock;
	BUG_ON(prev != vma);

	if (unlikely(vm_flags & VM_EXEC)) {
		pr_warn_once("process '%pD4' started with executable stack\n",
			     bprm->file);
	}

	/* Move stack pages down in memory. */
	if (stack_shift) {
		ret = shift_arg_pages(vma, stack_shift);
		if (ret)
			goto out_unlock;
	}

	/* mprotect_fixup is overkill to remove the temporary stack flags */
	vma->vm_flags &= ~VM_STACK_INCOMPLETE_SETUP;

	stack_expand = 131072UL; /* randomly 32*4k (or 2*64k) pages */
	stack_size = vma->vm_end - vma->vm_start;
	/*
	 * Align this down to a page boundary as expand_stack
	 * will align it up.
	 */
	rlim_stack = bprm->rlim_stack.rlim_cur & PAGE_MASK;
#ifdef CONFIG_STACK_GROWSUP
	if (stack_size + stack_expand > rlim_stack)
		stack_base = vma->vm_start + rlim_stack;
	else
		stack_base = vma->vm_end + stack_expand;
#else
	if (stack_size + stack_expand > rlim_stack)
		stack_base = vma->vm_end - rlim_stack;
	else
		stack_base = vma->vm_start - stack_expand;
#endif
	current->mm->start_stack = bprm->p;
	ret = expand_stack(vma, stack_base);
	if (ret)
		ret = -EFAULT;

out_unlock:
	up_write(&mm->mmap_sem);
	return ret;
}
EXPORT_SYMBOL(setup_arg_pages);

#else

/*
 * Transfer the program arguments and environment from the holding pages
 * onto the stack. The provided stack pointer is adjusted accordingly.
 */
int transfer_args_to_stack(struct linux_binprm *bprm,
			   unsigned long *sp_location)
{
	unsigned long index, stop, sp;
	int ret = 0;

	stop = bprm->p >> PAGE_SHIFT;
	sp = *sp_location;

	for (index = MAX_ARG_PAGES - 1; index >= stop; index--) {
		unsigned int offset = index == stop ? bprm->p & ~PAGE_MASK : 0;
		char *src = kmap(bprm->page[index]) + offset;
		sp -= PAGE_SIZE - offset;
		if (copy_to_user((void *) sp, src, PAGE_SIZE - offset) != 0)
			ret = -EFAULT;
		kunmap(bprm->page[index]);
		if (ret)
			goto out;
	}

	*sp_location = sp;

out:
	return ret;
}
EXPORT_SYMBOL(transfer_args_to_stack);

#endif /* CONFIG_MMU */

static struct file *do_open_execat(int fd, struct filename *name, int flags)
{
	struct file *file;
	int err;
	struct open_flags open_exec_flags = {
		.open_flag = O_LARGEFILE | O_RDONLY | __FMODE_EXEC,
		.acc_mode = MAY_EXEC,
		.intent = LOOKUP_OPEN,
		.lookup_flags = LOOKUP_FOLLOW,
	};

	if ((flags & ~(AT_SYMLINK_NOFOLLOW | AT_EMPTY_PATH)) != 0)
		return ERR_PTR(-EINVAL);
	if (flags & AT_SYMLINK_NOFOLLOW)
		open_exec_flags.lookup_flags &= ~LOOKUP_FOLLOW;
	if (flags & AT_EMPTY_PATH)
		open_exec_flags.lookup_flags |= LOOKUP_EMPTY;

	file = do_filp_open(fd, name, &open_exec_flags);
	if (IS_ERR(file))
		goto out;

	err = -EACCES;
	if (!S_ISREG(file_inode(file)->i_mode))
		goto exit;

	if (path_noexec(&file->f_path))
		goto exit;

	err = deny_write_access(file);
	if (err)
		goto exit;

	if (name->name[0] != '\0')
		fsnotify_open(file);

out:
	return file;

exit:
	fput(file);
	return ERR_PTR(err);
}

struct file *open_exec(const char *name)
{
	struct filename *filename = getname_kernel(name);
	struct file *f = ERR_CAST(filename);

	if (!IS_ERR(filename)) {
		f = do_open_execat(AT_FDCWD, filename, 0);
		putname(filename);
	}
	return f;
}
EXPORT_SYMBOL(open_exec);

int kernel_read_file(struct file *file, void **buf, loff_t *size,
		     loff_t max_size, enum kernel_read_file_id id)
{
	loff_t i_size, pos;
	ssize_t bytes = 0;
	int ret;

	if (!S_ISREG(file_inode(file)->i_mode) || max_size < 0)
		return -EINVAL;

	ret = deny_write_access(file);
	if (ret)
		return ret;

	ret = security_kernel_read_file(file, id);
	if (ret)
		goto out;

	i_size = i_size_read(file_inode(file));
	if (i_size <= 0) {
		ret = -EINVAL;
		goto out;
	}
	if (i_size > SIZE_MAX || (max_size > 0 && i_size > max_size)) {
		ret = -EFBIG;
		goto out;
	}

	if (id != READING_FIRMWARE_PREALLOC_BUFFER)
		*buf = vmalloc(i_size);
	if (!*buf) {
		ret = -ENOMEM;
		goto out;
	}

	pos = 0;
	while (pos < i_size) {
		bytes = kernel_read(file, *buf + pos, i_size - pos, &pos);
		if (bytes < 0) {
			ret = bytes;
			goto out_free;
		}

		if (bytes == 0)
			break;
	}

	if (pos != i_size) {
		ret = -EIO;
		goto out_free;
	}

	ret = security_kernel_post_read_file(file, *buf, i_size, id);
	if (!ret)
		*size = pos;

out_free:
	if (ret < 0) {
		if (id != READING_FIRMWARE_PREALLOC_BUFFER) {
			vfree(*buf);
			*buf = NULL;
		}
	}

out:
	allow_write_access(file);
	return ret;
}
EXPORT_SYMBOL_GPL(kernel_read_file);

int kernel_read_file_from_path(const char *path, void **buf, loff_t *size,
			       loff_t max_size, enum kernel_read_file_id id)
{
	struct file *file;
	int ret;

	if (!path || !*path)
		return -EINVAL;

	file = filp_open(path, O_RDONLY, 0);
	if (IS_ERR(file))
		return PTR_ERR(file);

	ret = kernel_read_file(file, buf, size, max_size, id);
	fput(file);
	return ret;
}
EXPORT_SYMBOL_GPL(kernel_read_file_from_path);

int kernel_read_file_from_path_initns(const char *path, void **buf,
				      loff_t *size, loff_t max_size,
				      enum kernel_read_file_id id)
{
	struct file *file;
	struct path root;
	int ret;

	if (!path || !*path)
		return -EINVAL;

	task_lock(&init_task);
	get_fs_root(init_task.fs, &root);
	task_unlock(&init_task);

	file = file_open_root(root.dentry, root.mnt, path, O_RDONLY, 0);
	path_put(&root);
	if (IS_ERR(file))
		return PTR_ERR(file);

	ret = kernel_read_file(file, buf, size, max_size, id);
	fput(file);
	return ret;
}
EXPORT_SYMBOL_GPL(kernel_read_file_from_path_initns);

int kernel_read_file_from_fd(int fd, void **buf, loff_t *size, loff_t max_size,
			     enum kernel_read_file_id id)
{
	struct fd f = fdget(fd);
	int ret = -EBADF;

	if (!f.file)
		goto out;

	ret = kernel_read_file(f.file, buf, size, max_size, id);
out:
	fdput(f);
	return ret;
}
EXPORT_SYMBOL_GPL(kernel_read_file_from_fd);

ssize_t read_code(struct file *file, unsigned long addr, loff_t pos, size_t len)
{
	ssize_t res = vfs_read(file, (void __user *)addr, len, &pos);
	if (res > 0)
		flush_icache_range(addr, addr + len);
	return res;
}
EXPORT_SYMBOL(read_code);

/*
 * Maps the mm_struct mm into the current task struct.
 * On success, this function returns with the mutex
 * exec_update_mutex locked.
 */
static int exec_mmap(struct mm_struct *mm)
{
	struct task_struct *tsk;
	struct mm_struct *old_mm, *active_mm;
	int ret;

	/* Notify parent that we're no longer interested in the old VM */
	tsk = current;
	old_mm = current->mm;
	exec_mm_release(tsk, old_mm);
	if (old_mm)
		sync_mm_rss(old_mm);

	ret = mutex_lock_killable(&tsk->signal->exec_update_mutex);
	if (ret)
		return ret;

	if (old_mm) {
		/*
		 * Make sure that if there is a core dump in progress
		 * for the old mm, we get out and die instead of going
		 * through with the exec.  We must hold mmap_sem around
		 * checking core_state and changing tsk->mm.
		 */
		down_read(&old_mm->mmap_sem);
		if (unlikely(old_mm->core_state)) {
			up_read(&old_mm->mmap_sem);
			mutex_unlock(&tsk->signal->exec_update_mutex);
			return -EINTR;
		}
	}

	task_lock(tsk);
	active_mm = tsk->active_mm;
	membarrier_exec_mmap(mm);
	tsk->mm = mm;
	tsk->active_mm = mm;
	activate_mm(active_mm, mm);
	tsk->mm->vmacache_seqnum = 0;
	vmacache_flush(tsk);
	task_unlock(tsk);
	if (old_mm) {
		up_read(&old_mm->mmap_sem);
		BUG_ON(active_mm != old_mm);
		setmax_mm_hiwater_rss(&tsk->signal->maxrss, old_mm);
		mm_update_next_owner(old_mm);
		mmput(old_mm);
		return 0;
	}
	mmdrop(active_mm);
	return 0;
}

static int de_thread(struct task_struct *tsk)
{
	struct signal_struct *sig = tsk->signal;
	struct sighand_struct *oldsighand = tsk->sighand;
	spinlock_t *lock = &oldsighand->siglock;

	if (thread_group_empty(tsk))
		goto no_thread_group;

	/*
	 * Kill all other threads in the thread group.
	 */
	spin_lock_irq(lock);
	if (signal_group_exit(sig)) {
		/*
		 * Another group action in progress, just
		 * return so that the signal is processed.
		 */
		spin_unlock_irq(lock);
		return -EAGAIN;
	}

	sig->group_exit_task = tsk;
	sig->notify_count = zap_other_threads(tsk);
	if (!thread_group_leader(tsk))
		sig->notify_count--;

	while (sig->notify_count) {
		__set_current_state(TASK_KILLABLE);
		spin_unlock_irq(lock);
		schedule();
		if (__fatal_signal_pending(tsk))
			goto killed;
		spin_lock_irq(lock);
	}
	spin_unlock_irq(lock);

	/*
	 * At this point all other threads have exited, all we have to
	 * do is to wait for the thread group leader to become inactive,
	 * and to assume its PID:
	 */
	if (!thread_group_leader(tsk)) {
		struct task_struct *leader = tsk->group_leader;

		for (;;) {
			cgroup_threadgroup_change_begin(tsk);
			write_lock_irq(&tasklist_lock);
			/*
			 * Do this under tasklist_lock to ensure that
			 * exit_notify() can't miss ->group_exit_task
			 */
			sig->notify_count = -1;
			if (likely(leader->exit_state))
				break;
			__set_current_state(TASK_KILLABLE);
			write_unlock_irq(&tasklist_lock);
			cgroup_threadgroup_change_end(tsk);
			schedule();
			if (__fatal_signal_pending(tsk))
				goto killed;
		}

		/*
		 * The only record we have of the real-time age of a
		 * process, regardless of execs it's done, is start_time.
		 * All the past CPU time is accumulated in signal_struct
		 * from sister threads now dead.  But in this non-leader
		 * exec, nothing survives from the original leader thread,
		 * whose birth marks the true age of this process now.
		 * When we take on its identity by switching to its PID, we
		 * also take its birthdate (always earlier than our own).
		 */
		tsk->start_time = leader->start_time;
		tsk->start_boottime = leader->start_boottime;

		BUG_ON(!same_thread_group(leader, tsk));
		/*
		 * An exec() starts a new thread group with the
		 * TGID of the previous thread group. Rehash the
		 * two threads with a switched PID, and release
		 * the former thread group leader:
		 */

		/* Become a process group leader with the old leader's pid.
		 * The old leader becomes a thread of the this thread group.
		 */
		exchange_tids(tsk, leader);
		transfer_pid(leader, tsk, PIDTYPE_TGID);
		transfer_pid(leader, tsk, PIDTYPE_PGID);
		transfer_pid(leader, tsk, PIDTYPE_SID);

		list_replace_rcu(&leader->tasks, &tsk->tasks);
		list_replace_init(&leader->sibling, &tsk->sibling);

		tsk->group_leader = tsk;
		leader->group_leader = tsk;

		tsk->exit_signal = SIGCHLD;
		leader->exit_signal = -1;

		BUG_ON(leader->exit_state != EXIT_ZOMBIE);
		leader->exit_state = EXIT_DEAD;

		/*
		 * We are going to release_task()->ptrace_unlink() silently,
		 * the tracer can sleep in do_wait(). EXIT_DEAD guarantees
		 * the tracer wont't block again waiting for this thread.
		 */
		if (unlikely(leader->ptrace))
			__wake_up_parent(leader, leader->parent);
		write_unlock_irq(&tasklist_lock);
		cgroup_threadgroup_change_end(tsk);

		release_task(leader);
	}

	sig->group_exit_task = NULL;
	sig->notify_count = 0;

no_thread_group:
	/* we have changed execution domain */
	tsk->exit_signal = SIGCHLD;

	BUG_ON(!thread_group_leader(tsk));
	return 0;

killed:
	/* protects against exit_notify() and __exit_signal() */
	read_lock(&tasklist_lock);
	sig->group_exit_task = NULL;
	sig->notify_count = 0;
	read_unlock(&tasklist_lock);
	return -EAGAIN;
}


/*
 * This function makes sure the current process has its own signal table,
 * so that flush_signal_handlers can later reset the handlers without
 * disturbing other processes.  (Other processes might share the signal
 * table via the CLONE_SIGHAND option to clone().)
 */
static int unshare_sighand(struct task_struct *me)
{
	struct sighand_struct *oldsighand = me->sighand;

	if (refcount_read(&oldsighand->count) != 1) {
		struct sighand_struct *newsighand;
		/*
		 * This ->sighand is shared with the CLONE_SIGHAND
		 * but not CLONE_THREAD task, switch to the new one.
		 */
		newsighand = kmem_cache_alloc(sighand_cachep, GFP_KERNEL);
		if (!newsighand)
			return -ENOMEM;

		refcount_set(&newsighand->count, 1);
		memcpy(newsighand->action, oldsighand->action,
		       sizeof(newsighand->action));

		write_lock_irq(&tasklist_lock);
		spin_lock(&oldsighand->siglock);
		rcu_assign_pointer(me->sighand, newsighand);
		spin_unlock(&oldsighand->siglock);
		write_unlock_irq(&tasklist_lock);

		__cleanup_sighand(oldsighand);
	}
	return 0;
}

char *__get_task_comm(char *buf, size_t buf_size, struct task_struct *tsk)
{
	task_lock(tsk);
	strncpy(buf, tsk->comm, buf_size);
	task_unlock(tsk);
	return buf;
}
EXPORT_SYMBOL_GPL(__get_task_comm);

/*
 * These functions flushes out all traces of the currently running executable
 * so that a new one can be started
 */

void __set_task_comm(struct task_struct *tsk, const char *buf, bool exec)
{
	task_lock(tsk);
	trace_task_rename(tsk, buf);
	strlcpy(tsk->comm, buf, sizeof(tsk->comm));
	task_unlock(tsk);
	perf_event_comm(tsk, exec);
}

/*
 * Calling this is the point of no return. None of the failures will be
 * seen by userspace since either the process is already taking a fatal
 * signal (via de_thread() or coredump), or will have SEGV raised
 * (after exec_mmap()) by search_binary_handler (see below).
 */
int begin_new_exec(struct linux_binprm * bprm)
{
	struct task_struct *me = current;
	int retval;

	/* Once we are committed compute the creds */
	retval = bprm_creds_from_file(bprm);
	if (retval)
		return retval;

	/*
	 * Ensure all future errors are fatal.
	 */
	bprm->point_of_no_return = true;

	/*
	 * Make this the only thread in the thread group.
	 */
	retval = de_thread(me);
	if (retval)
		goto out;

	/*
	 * Must be called _before_ exec_mmap() as bprm->mm is
	 * not visibile until then. This also enables the update
	 * to be lockless.
	 */
	set_mm_exe_file(bprm->mm, bprm->file);

<<<<<<< HEAD
	would_dump(bprm, bprm->file);
=======
	/* If the binary is not readable then enforce mm->dumpable=0 */
	would_dump(bprm, bprm->file);
	if (bprm->have_execfd)
		would_dump(bprm, bprm->executable);
>>>>>>> 3977e285

	/*
	 * Release all of the old mmap stuff
	 */
	acct_arg_size(bprm, 0);
	retval = exec_mmap(bprm->mm);
	if (retval)
		goto out;

	bprm->mm = NULL;

#ifdef CONFIG_POSIX_TIMERS
	exit_itimers(me->signal);
	flush_itimer_signals();
#endif

	/*
	 * Make the signal table private.
	 */
	retval = unshare_sighand(me);
	if (retval)
		goto out_unlock;

	set_fs(USER_DS);
	me->flags &= ~(PF_RANDOMIZE | PF_FORKNOEXEC | PF_KTHREAD |
					PF_NOFREEZE | PF_NO_SETAFFINITY);
	flush_thread();
	me->personality &= ~bprm->per_clear;

	/*
	 * We have to apply CLOEXEC before we change whether the process is
	 * dumpable (in setup_new_exec) to avoid a race with a process in userspace
	 * trying to access the should-be-closed file descriptors of a process
	 * undergoing exec(2).
	 */
	do_close_on_exec(me->files);

	if (bprm->secureexec) {
		/* Make sure parent cannot signal privileged process. */
		me->pdeath_signal = 0;

		/*
		 * For secureexec, reset the stack limit to sane default to
		 * avoid bad behavior from the prior rlimits. This has to
		 * happen before arch_pick_mmap_layout(), which examines
		 * RLIMIT_STACK, but after the point of no return to avoid
		 * needing to clean up the change on failure.
		 */
		if (bprm->rlim_stack.rlim_cur > _STK_LIM)
			bprm->rlim_stack.rlim_cur = _STK_LIM;
	}

	me->sas_ss_sp = me->sas_ss_size = 0;

	/*
	 * Figure out dumpability. Note that this checking only of current
	 * is wrong, but userspace depends on it. This should be testing
	 * bprm->secureexec instead.
	 */
	if (bprm->interp_flags & BINPRM_FLAGS_ENFORCE_NONDUMP ||
	    !(uid_eq(current_euid(), current_uid()) &&
	      gid_eq(current_egid(), current_gid())))
		set_dumpable(current->mm, suid_dumpable);
	else
		set_dumpable(current->mm, SUID_DUMP_USER);

	perf_event_exec();
	__set_task_comm(me, kbasename(bprm->filename), true);

	/* An exec changes our domain. We are no longer part of the thread
	   group */
	WRITE_ONCE(me->self_exec_id, me->self_exec_id + 1);
	flush_signal_handlers(me, 0);

	/*
	 * install the new credentials for this executable
	 */
	security_bprm_committing_creds(bprm);

	commit_creds(bprm->cred);
	bprm->cred = NULL;

	/*
	 * Disable monitoring for regular users
	 * when executing setuid binaries. Must
	 * wait until new credentials are committed
	 * by commit_creds() above
	 */
	if (get_dumpable(me->mm) != SUID_DUMP_USER)
		perf_event_exit_task(me);
	/*
	 * cred_guard_mutex must be held at least to this point to prevent
	 * ptrace_attach() from altering our determination of the task's
	 * credentials; any time after this it may be unlocked.
	 */
	security_bprm_committed_creds(bprm);

	/* Pass the opened binary to the interpreter. */
	if (bprm->have_execfd) {
		retval = get_unused_fd_flags(0);
		if (retval < 0)
			goto out_unlock;
		fd_install(retval, bprm->executable);
		bprm->executable = NULL;
		bprm->execfd = retval;
	}
	return 0;

out_unlock:
	mutex_unlock(&me->signal->exec_update_mutex);
out:
	return retval;
}
EXPORT_SYMBOL(begin_new_exec);

void would_dump(struct linux_binprm *bprm, struct file *file)
{
	struct inode *inode = file_inode(file);
	if (inode_permission(inode, MAY_READ) < 0) {
		struct user_namespace *old, *user_ns;
		bprm->interp_flags |= BINPRM_FLAGS_ENFORCE_NONDUMP;

		/* Ensure mm->user_ns contains the executable */
		user_ns = old = bprm->mm->user_ns;
		while ((user_ns != &init_user_ns) &&
		       !privileged_wrt_inode_uidgid(user_ns, inode))
			user_ns = user_ns->parent;

		if (old != user_ns) {
			bprm->mm->user_ns = get_user_ns(user_ns);
			put_user_ns(old);
		}
	}
}
EXPORT_SYMBOL(would_dump);

void setup_new_exec(struct linux_binprm * bprm)
{
	/* Setup things that can depend upon the personality */
	struct task_struct *me = current;

	arch_pick_mmap_layout(me->mm, &bprm->rlim_stack);

	arch_setup_new_exec();

	/* Set the new mm task size. We have to do that late because it may
	 * depend on TIF_32BIT which is only updated in flush_thread() on
	 * some architectures like powerpc
	 */
	me->mm->task_size = TASK_SIZE;
	mutex_unlock(&me->signal->exec_update_mutex);
	mutex_unlock(&me->signal->cred_guard_mutex);
}
EXPORT_SYMBOL(setup_new_exec);

/* Runs immediately before start_thread() takes over. */
void finalize_exec(struct linux_binprm *bprm)
{
	/* Store any stack rlimit changes before starting thread. */
	task_lock(current->group_leader);
	current->signal->rlim[RLIMIT_STACK] = bprm->rlim_stack;
	task_unlock(current->group_leader);
}
EXPORT_SYMBOL(finalize_exec);

/*
 * Prepare credentials and lock ->cred_guard_mutex.
 * setup_new_exec() commits the new creds and drops the lock.
 * Or, if exec fails before, free_bprm() should release ->cred and
 * and unlock.
 */
static int prepare_bprm_creds(struct linux_binprm *bprm)
{
	if (mutex_lock_interruptible(&current->signal->cred_guard_mutex))
		return -ERESTARTNOINTR;

	bprm->cred = prepare_exec_creds();
	if (likely(bprm->cred))
		return 0;

	mutex_unlock(&current->signal->cred_guard_mutex);
	return -ENOMEM;
}

static void free_bprm(struct linux_binprm *bprm)
{
	free_arg_pages(bprm);
	if (bprm->cred) {
		mutex_unlock(&current->signal->cred_guard_mutex);
		abort_creds(bprm->cred);
	}
	if (bprm->file) {
		allow_write_access(bprm->file);
		fput(bprm->file);
	}
	if (bprm->executable)
		fput(bprm->executable);
	/* If a binfmt changed the interp, free it. */
	if (bprm->interp != bprm->filename)
		kfree(bprm->interp);
	kfree(bprm);
}

int bprm_change_interp(const char *interp, struct linux_binprm *bprm)
{
	/* If a binfmt changed the interp, free it first. */
	if (bprm->interp != bprm->filename)
		kfree(bprm->interp);
	bprm->interp = kstrdup(interp, GFP_KERNEL);
	if (!bprm->interp)
		return -ENOMEM;
	return 0;
}
EXPORT_SYMBOL(bprm_change_interp);

/*
 * determine how safe it is to execute the proposed program
 * - the caller must hold ->cred_guard_mutex to protect against
 *   PTRACE_ATTACH or seccomp thread-sync
 */
static void check_unsafe_exec(struct linux_binprm *bprm)
{
	struct task_struct *p = current, *t;
	unsigned n_fs;

	if (p->ptrace)
		bprm->unsafe |= LSM_UNSAFE_PTRACE;

	/*
	 * This isn't strictly necessary, but it makes it harder for LSMs to
	 * mess up.
	 */
	if (task_no_new_privs(current))
		bprm->unsafe |= LSM_UNSAFE_NO_NEW_PRIVS;

	t = p;
	n_fs = 1;
	spin_lock(&p->fs->lock);
	rcu_read_lock();
	while_each_thread(p, t) {
		if (t->fs == p->fs)
			n_fs++;
	}
	rcu_read_unlock();

	if (p->fs->users > n_fs)
		bprm->unsafe |= LSM_UNSAFE_SHARE;
	else
		p->fs->in_exec = 1;
	spin_unlock(&p->fs->lock);
}

static void bprm_fill_uid(struct linux_binprm *bprm, struct file *file)
{
	/* Handle suid and sgid on files */
	struct inode *inode;
	unsigned int mode;
	kuid_t uid;
	kgid_t gid;

	if (!mnt_may_suid(file->f_path.mnt))
		return;

	if (task_no_new_privs(current))
		return;

	inode = file->f_path.dentry->d_inode;
	mode = READ_ONCE(inode->i_mode);
	if (!(mode & (S_ISUID|S_ISGID)))
		return;

	/* Be careful if suid/sgid is set */
	inode_lock(inode);

	/* reload atomically mode/uid/gid now that lock held */
	mode = inode->i_mode;
	uid = inode->i_uid;
	gid = inode->i_gid;
	inode_unlock(inode);

	/* We ignore suid/sgid if there are no mappings for them in the ns */
	if (!kuid_has_mapping(bprm->cred->user_ns, uid) ||
		 !kgid_has_mapping(bprm->cred->user_ns, gid))
		return;

	if (mode & S_ISUID) {
		bprm->per_clear |= PER_CLEAR_ON_SETID;
		bprm->cred->euid = uid;
	}

	if ((mode & (S_ISGID | S_IXGRP)) == (S_ISGID | S_IXGRP)) {
		bprm->per_clear |= PER_CLEAR_ON_SETID;
		bprm->cred->egid = gid;
	}
}

/*
 * Compute brpm->cred based upon the final binary.
 */
static int bprm_creds_from_file(struct linux_binprm *bprm)
{
	/* Compute creds based on which file? */
	struct file *file = bprm->execfd_creds ? bprm->executable : bprm->file;

	bprm_fill_uid(bprm, file);
	return security_bprm_creds_from_file(bprm, file);
}

/*
 * Fill the binprm structure from the inode.
 * Read the first BINPRM_BUF_SIZE bytes
 *
 * This may be called multiple times for binary chains (scripts for example).
 */
static int prepare_binprm(struct linux_binprm *bprm)
{
	loff_t pos = 0;

	memset(bprm->buf, 0, BINPRM_BUF_SIZE);
	return kernel_read(bprm->file, bprm->buf, BINPRM_BUF_SIZE, &pos);
}

/*
 * Arguments are '\0' separated strings found at the location bprm->p
 * points to; chop off the first by relocating brpm->p to right after
 * the first '\0' encountered.
 */
int remove_arg_zero(struct linux_binprm *bprm)
{
	int ret = 0;
	unsigned long offset;
	char *kaddr;
	struct page *page;

	if (!bprm->argc)
		return 0;

	do {
		offset = bprm->p & ~PAGE_MASK;
		page = get_arg_page(bprm, bprm->p, 0);
		if (!page) {
			ret = -EFAULT;
			goto out;
		}
		kaddr = kmap_atomic(page);

		for (; offset < PAGE_SIZE && kaddr[offset];
				offset++, bprm->p++)
			;

		kunmap_atomic(kaddr);
		put_arg_page(page);
	} while (offset == PAGE_SIZE);

	bprm->p++;
	bprm->argc--;
	ret = 0;

out:
	return ret;
}
EXPORT_SYMBOL(remove_arg_zero);

#define printable(c) (((c)=='\t') || ((c)=='\n') || (0x20<=(c) && (c)<=0x7e))
/*
 * cycle the list of binary formats handler, until one recognizes the image
 */
static int search_binary_handler(struct linux_binprm *bprm)
{
	bool need_retry = IS_ENABLED(CONFIG_MODULES);
	struct linux_binfmt *fmt;
	int retval;

	retval = prepare_binprm(bprm);
	if (retval < 0)
		return retval;

	retval = security_bprm_check(bprm);
	if (retval)
		return retval;

	retval = -ENOENT;
 retry:
	read_lock(&binfmt_lock);
	list_for_each_entry(fmt, &formats, lh) {
		if (!try_module_get(fmt->module))
			continue;
		read_unlock(&binfmt_lock);

		retval = fmt->load_binary(bprm);

		read_lock(&binfmt_lock);
		put_binfmt(fmt);
		if (bprm->point_of_no_return || (retval != -ENOEXEC)) {
			read_unlock(&binfmt_lock);
			return retval;
		}
	}
	read_unlock(&binfmt_lock);

	if (need_retry) {
		if (printable(bprm->buf[0]) && printable(bprm->buf[1]) &&
		    printable(bprm->buf[2]) && printable(bprm->buf[3]))
			return retval;
		if (request_module("binfmt-%04x", *(ushort *)(bprm->buf + 2)) < 0)
			return retval;
		need_retry = false;
		goto retry;
	}

	return retval;
}

static int exec_binprm(struct linux_binprm *bprm)
{
	pid_t old_pid, old_vpid;
	int ret, depth;

	/* Need to fetch pid before load_binary changes it */
	old_pid = current->pid;
	rcu_read_lock();
	old_vpid = task_pid_nr_ns(current, task_active_pid_ns(current->parent));
	rcu_read_unlock();

	/* This allows 4 levels of binfmt rewrites before failing hard. */
	for (depth = 0;; depth++) {
		struct file *exec;
		if (depth > 5)
			return -ELOOP;

		ret = search_binary_handler(bprm);
		if (ret < 0)
			return ret;
		if (!bprm->interpreter)
			break;

		exec = bprm->file;
		bprm->file = bprm->interpreter;
		bprm->interpreter = NULL;

		allow_write_access(exec);
		if (unlikely(bprm->have_execfd)) {
			if (bprm->executable) {
				fput(exec);
				return -ENOEXEC;
			}
			bprm->executable = exec;
		} else
			fput(exec);
	}

	audit_bprm(bprm);
	trace_sched_process_exec(current, old_pid, bprm);
	ptrace_event(PTRACE_EVENT_EXEC, old_vpid);
	proc_exec_connector(current);
	return 0;
}

/*
 * sys_execve() executes a new program.
 */
static int __do_execve_file(int fd, struct filename *filename,
			    struct user_arg_ptr argv,
			    struct user_arg_ptr envp,
			    int flags, struct file *file)
{
	char *pathbuf = NULL;
	struct linux_binprm *bprm;
	struct files_struct *displaced;
	int retval;

	if (IS_ERR(filename))
		return PTR_ERR(filename);

	/*
	 * We move the actual failure in case of RLIMIT_NPROC excess from
	 * set*uid() to execve() because too many poorly written programs
	 * don't check setuid() return code.  Here we additionally recheck
	 * whether NPROC limit is still exceeded.
	 */
	if ((current->flags & PF_NPROC_EXCEEDED) &&
	    atomic_read(&current_user()->processes) > rlimit(RLIMIT_NPROC)) {
		retval = -EAGAIN;
		goto out_ret;
	}

	/* We're below the limit (still or again), so we don't want to make
	 * further execve() calls fail. */
	current->flags &= ~PF_NPROC_EXCEEDED;

	retval = unshare_files(&displaced);
	if (retval)
		goto out_ret;

	retval = -ENOMEM;
	bprm = kzalloc(sizeof(*bprm), GFP_KERNEL);
	if (!bprm)
		goto out_files;

	retval = prepare_bprm_creds(bprm);
	if (retval)
		goto out_free;

	check_unsafe_exec(bprm);
	current->in_execve = 1;

	if (!file)
		file = do_open_execat(fd, filename, flags);
	retval = PTR_ERR(file);
	if (IS_ERR(file))
		goto out_unmark;

	sched_exec();

	bprm->file = file;
	if (!filename) {
		bprm->filename = "none";
	} else if (fd == AT_FDCWD || filename->name[0] == '/') {
		bprm->filename = filename->name;
	} else {
		if (filename->name[0] == '\0')
			pathbuf = kasprintf(GFP_KERNEL, "/dev/fd/%d", fd);
		else
			pathbuf = kasprintf(GFP_KERNEL, "/dev/fd/%d/%s",
					    fd, filename->name);
		if (!pathbuf) {
			retval = -ENOMEM;
			goto out_unmark;
		}
		/*
		 * Record that a name derived from an O_CLOEXEC fd will be
		 * inaccessible after exec. Relies on having exclusive access to
		 * current->files (due to unshare_files above).
		 */
		if (close_on_exec(fd, rcu_dereference_raw(current->files->fdt)))
			bprm->interp_flags |= BINPRM_FLAGS_PATH_INACCESSIBLE;
		bprm->filename = pathbuf;
	}
	bprm->interp = bprm->filename;

	retval = bprm_mm_init(bprm);
	if (retval)
		goto out_unmark;

	retval = prepare_arg_pages(bprm, argv, envp);
	if (retval < 0)
		goto out;

	/* Set the unchanging part of bprm->cred */
	retval = security_bprm_creds_for_exec(bprm);
	if (retval)
		goto out;

	retval = copy_strings_kernel(1, &bprm->filename, bprm);
	if (retval < 0)
		goto out;

	bprm->exec = bprm->p;
	retval = copy_strings(bprm->envc, envp, bprm);
	if (retval < 0)
		goto out;

	retval = copy_strings(bprm->argc, argv, bprm);
	if (retval < 0)
		goto out;

	retval = exec_binprm(bprm);
	if (retval < 0)
		goto out;

	/* execve succeeded */
	current->fs->in_exec = 0;
	current->in_execve = 0;
	rseq_execve(current);
	acct_update_integrals(current);
	task_numa_free(current, false);
	free_bprm(bprm);
	kfree(pathbuf);
	if (filename)
		putname(filename);
	if (displaced)
		put_files_struct(displaced);
	return retval;

out:
	/*
	 * If past the point of no return ensure the the code never
	 * returns to the userspace process.  Use an existing fatal
	 * signal if present otherwise terminate the process with
	 * SIGSEGV.
	 */
	if (bprm->point_of_no_return && !fatal_signal_pending(current))
		force_sigsegv(SIGSEGV);
	if (bprm->mm) {
		acct_arg_size(bprm, 0);
		mmput(bprm->mm);
	}

out_unmark:
	current->fs->in_exec = 0;
	current->in_execve = 0;

out_free:
	free_bprm(bprm);
	kfree(pathbuf);

out_files:
	if (displaced)
		reset_files_struct(displaced);
out_ret:
	if (filename)
		putname(filename);
	return retval;
}

static int do_execveat_common(int fd, struct filename *filename,
			      struct user_arg_ptr argv,
			      struct user_arg_ptr envp,
			      int flags)
{
	return __do_execve_file(fd, filename, argv, envp, flags, NULL);
}

int do_execve_file(struct file *file, void *__argv, void *__envp)
{
	struct user_arg_ptr argv = { .ptr.native = __argv };
	struct user_arg_ptr envp = { .ptr.native = __envp };

	return __do_execve_file(AT_FDCWD, NULL, argv, envp, 0, file);
}

int do_execve(struct filename *filename,
	const char __user *const __user *__argv,
	const char __user *const __user *__envp)
{
	struct user_arg_ptr argv = { .ptr.native = __argv };
	struct user_arg_ptr envp = { .ptr.native = __envp };
	return do_execveat_common(AT_FDCWD, filename, argv, envp, 0);
}

int do_execveat(int fd, struct filename *filename,
		const char __user *const __user *__argv,
		const char __user *const __user *__envp,
		int flags)
{
	struct user_arg_ptr argv = { .ptr.native = __argv };
	struct user_arg_ptr envp = { .ptr.native = __envp };

	return do_execveat_common(fd, filename, argv, envp, flags);
}

#ifdef CONFIG_COMPAT
static int compat_do_execve(struct filename *filename,
	const compat_uptr_t __user *__argv,
	const compat_uptr_t __user *__envp)
{
	struct user_arg_ptr argv = {
		.is_compat = true,
		.ptr.compat = __argv,
	};
	struct user_arg_ptr envp = {
		.is_compat = true,
		.ptr.compat = __envp,
	};
	return do_execveat_common(AT_FDCWD, filename, argv, envp, 0);
}

static int compat_do_execveat(int fd, struct filename *filename,
			      const compat_uptr_t __user *__argv,
			      const compat_uptr_t __user *__envp,
			      int flags)
{
	struct user_arg_ptr argv = {
		.is_compat = true,
		.ptr.compat = __argv,
	};
	struct user_arg_ptr envp = {
		.is_compat = true,
		.ptr.compat = __envp,
	};
	return do_execveat_common(fd, filename, argv, envp, flags);
}
#endif

void set_binfmt(struct linux_binfmt *new)
{
	struct mm_struct *mm = current->mm;

	if (mm->binfmt)
		module_put(mm->binfmt->module);

	mm->binfmt = new;
	if (new)
		__module_get(new->module);
}
EXPORT_SYMBOL(set_binfmt);

/*
 * set_dumpable stores three-value SUID_DUMP_* into mm->flags.
 */
void set_dumpable(struct mm_struct *mm, int value)
{
	if (WARN_ON((unsigned)value > SUID_DUMP_ROOT))
		return;

	set_mask_bits(&mm->flags, MMF_DUMPABLE_MASK, value);
}

SYSCALL_DEFINE3(execve,
		const char __user *, filename,
		const char __user *const __user *, argv,
		const char __user *const __user *, envp)
{
	return do_execve(getname(filename), argv, envp);
}

SYSCALL_DEFINE5(execveat,
		int, fd, const char __user *, filename,
		const char __user *const __user *, argv,
		const char __user *const __user *, envp,
		int, flags)
{
	int lookup_flags = (flags & AT_EMPTY_PATH) ? LOOKUP_EMPTY : 0;

	return do_execveat(fd,
			   getname_flags(filename, lookup_flags, NULL),
			   argv, envp, flags);
}

#ifdef CONFIG_COMPAT
COMPAT_SYSCALL_DEFINE3(execve, const char __user *, filename,
	const compat_uptr_t __user *, argv,
	const compat_uptr_t __user *, envp)
{
	return compat_do_execve(getname(filename), argv, envp);
}

COMPAT_SYSCALL_DEFINE5(execveat, int, fd,
		       const char __user *, filename,
		       const compat_uptr_t __user *, argv,
		       const compat_uptr_t __user *, envp,
		       int,  flags)
{
	int lookup_flags = (flags & AT_EMPTY_PATH) ? LOOKUP_EMPTY : 0;

	return compat_do_execveat(fd,
				  getname_flags(filename, lookup_flags, NULL),
				  argv, envp, flags);
}
#endif<|MERGE_RESOLUTION|>--- conflicted
+++ resolved
@@ -1326,14 +1326,10 @@
 	 */
 	set_mm_exe_file(bprm->mm, bprm->file);
 
-<<<<<<< HEAD
-	would_dump(bprm, bprm->file);
-=======
 	/* If the binary is not readable then enforce mm->dumpable=0 */
 	would_dump(bprm, bprm->file);
 	if (bprm->have_execfd)
 		would_dump(bprm, bprm->executable);
->>>>>>> 3977e285
 
 	/*
 	 * Release all of the old mmap stuff
