--- conflicted
+++ resolved
@@ -133,8 +133,5 @@
 obj-$(CONFIG_PSTORE)		+= pstore/
 obj-$(CONFIG_EFIVAR_FS)		+= efivarfs/
 obj-$(CONFIG_EROFS_FS)		+= erofs/
-<<<<<<< HEAD
 obj-$(CONFIG_VBOXSF_FS)		+= vboxsf/
-=======
-obj-$(CONFIG_ZONEFS_FS)		+= zonefs/
->>>>>>> fcb9c24b
+obj-$(CONFIG_ZONEFS_FS)		+= zonefs/