/*
 *  linux/fs/proc/base.c
 *
 *  Copyright (C) 1991, 1992 Linus Torvalds
 *
 *  proc base directory handling functions
 *
 *  1999, Al Viro. Rewritten. Now it covers the whole per-process part.
 *  Instead of using magical inumbers to determine the kind of object
 *  we allocate and fill in-core inodes upon lookup. They don't even
 *  go into icache. We cache the reference to task_struct upon lookup too.
 *  Eventually it should become a filesystem in its own. We don't use the
 *  rest of procfs anymore.
 *
 *
 *  Changelog:
 *  17-Jan-2005
 *  Allan Bezerra
 *  Bruna Moreira <bruna.moreira@indt.org.br>
 *  Edjard Mota <edjard.mota@indt.org.br>
 *  Ilias Biris <ilias.biris@indt.org.br>
 *  Mauricio Lin <mauricio.lin@indt.org.br>
 *
 *  Embedded Linux Lab - 10LE Instituto Nokia de Tecnologia - INdT
 *
 *  A new process specific entry (smaps) included in /proc. It shows the
 *  size of rss for each memory area. The maps entry lacks information
 *  about physical memory size (rss) for each mapped file, i.e.,
 *  rss information for executables and library files.
 *  This additional information is useful for any tools that need to know
 *  about physical memory consumption for a process specific library.
 *
 *  Changelog:
 *  21-Feb-2005
 *  Embedded Linux Lab - 10LE Instituto Nokia de Tecnologia - INdT
 *  Pud inclusion in the page table walking.
 *
 *  ChangeLog:
 *  10-Mar-2005
 *  10LE Instituto Nokia de Tecnologia - INdT:
 *  A better way to walks through the page table as suggested by Hugh Dickins.
 *
 *  Simo Piiroinen <simo.piiroinen@nokia.com>:
 *  Smaps information related to shared, private, clean and dirty pages.
 *
 *  Paul Mundt <paul.mundt@nokia.com>:
 *  Overall revision about smaps.
 */

#include <asm/uaccess.h>

#include <linux/errno.h>
#include <linux/time.h>
#include <linux/proc_fs.h>
#include <linux/stat.h>
#include <linux/task_io_accounting_ops.h>
#include <linux/init.h>
#include <linux/capability.h>
#include <linux/file.h>
#include <linux/fdtable.h>
#include <linux/string.h>
#include <linux/seq_file.h>
#include <linux/namei.h>
#include <linux/mnt_namespace.h>
#include <linux/mm.h>
#include <linux/swap.h>
#include <linux/rcupdate.h>
#include <linux/kallsyms.h>
#include <linux/stacktrace.h>
#include <linux/resource.h>
#include <linux/module.h>
#include <linux/mount.h>
#include <linux/security.h>
#include <linux/ptrace.h>
#include <linux/tracehook.h>
#include <linux/cgroup.h>
#include <linux/cpuset.h>
#include <linux/audit.h>
#include <linux/poll.h>
#include <linux/nsproxy.h>
#include <linux/oom.h>
#include <linux/elf.h>
#include <linux/pid_namespace.h>
#include <linux/fs_struct.h>
#include <linux/slab.h>
#include "internal.h"

/* NOTE:
 *	Implementing inode permission operations in /proc is almost
 *	certainly an error.  Permission checks need to happen during
 *	each system call not at open time.  The reason is that most of
 *	what we wish to check for permissions in /proc varies at runtime.
 *
 *	The classic example of a problem is opening file descriptors
 *	in /proc for a task before it execs a suid executable.
 */

struct pid_entry {
	char *name;
	int len;
	mode_t mode;
	const struct inode_operations *iop;
	const struct file_operations *fop;
	union proc_op op;
};

#define NOD(NAME, MODE, IOP, FOP, OP) {			\
	.name = (NAME),					\
	.len  = sizeof(NAME) - 1,			\
	.mode = MODE,					\
	.iop  = IOP,					\
	.fop  = FOP,					\
	.op   = OP,					\
}

#define DIR(NAME, MODE, iops, fops)	\
	NOD(NAME, (S_IFDIR|(MODE)), &iops, &fops, {} )
#define LNK(NAME, get_link)					\
	NOD(NAME, (S_IFLNK|S_IRWXUGO),				\
		&proc_pid_link_inode_operations, NULL,		\
		{ .proc_get_link = get_link } )
#define REG(NAME, MODE, fops)				\
	NOD(NAME, (S_IFREG|(MODE)), NULL, &fops, {})
#define INF(NAME, MODE, read)				\
	NOD(NAME, (S_IFREG|(MODE)), 			\
		NULL, &proc_info_file_operations,	\
		{ .proc_read = read } )
#define ONE(NAME, MODE, show)				\
	NOD(NAME, (S_IFREG|(MODE)), 			\
		NULL, &proc_single_file_operations,	\
		{ .proc_show = show } )

/*
 * Count the number of hardlinks for the pid_entry table, excluding the .
 * and .. links.
 */
static unsigned int pid_entry_count_dirs(const struct pid_entry *entries,
	unsigned int n)
{
	unsigned int i;
	unsigned int count;

	count = 0;
	for (i = 0; i < n; ++i) {
		if (S_ISDIR(entries[i].mode))
			++count;
	}

	return count;
}

static int get_task_root(struct task_struct *task, struct path *root)
{
	int result = -ENOENT;

	task_lock(task);
	if (task->fs) {
		get_fs_root(task->fs, root);
		result = 0;
	}
	task_unlock(task);
	return result;
}

static int proc_cwd_link(struct inode *inode, struct path *path)
{
	struct task_struct *task = get_proc_task(inode);
	int result = -ENOENT;

	if (task) {
		task_lock(task);
		if (task->fs) {
			get_fs_pwd(task->fs, path);
			result = 0;
		}
		task_unlock(task);
		put_task_struct(task);
	}
	return result;
}

static int proc_root_link(struct inode *inode, struct path *path)
{
	struct task_struct *task = get_proc_task(inode);
	int result = -ENOENT;

	if (task) {
		result = get_task_root(task, path);
		put_task_struct(task);
	}
	return result;
}

static struct mm_struct *__check_mem_permission(struct task_struct *task)
{
	struct mm_struct *mm;

	mm = get_task_mm(task);
	if (!mm)
		return ERR_PTR(-EINVAL);

	/*
	 * A task can always look at itself, in case it chooses
	 * to use system calls instead of load instructions.
	 */
	if (task == current)
		return mm;

	/*
	 * If current is actively ptrace'ing, and would also be
	 * permitted to freshly attach with ptrace now, permit it.
	 */
	if (task_is_stopped_or_traced(task)) {
		int match;
		rcu_read_lock();
		match = (tracehook_tracer_task(task) == current);
		rcu_read_unlock();
		if (match && ptrace_may_access(task, PTRACE_MODE_ATTACH))
			return mm;
	}

	/*
	 * Noone else is allowed.
	 */
	mmput(mm);
	return ERR_PTR(-EPERM);
}

/*
 * If current may access user memory in @task return a reference to the
 * corresponding mm, otherwise ERR_PTR.
 */
static struct mm_struct *check_mem_permission(struct task_struct *task)
{
	struct mm_struct *mm;
	int err;

	/*
	 * Avoid racing if task exec's as we might get a new mm but validate
	 * against old credentials.
	 */
	err = mutex_lock_killable(&task->signal->cred_guard_mutex);
	if (err)
		return ERR_PTR(err);

	mm = __check_mem_permission(task);
	mutex_unlock(&task->signal->cred_guard_mutex);

	return mm;
}

struct mm_struct *mm_for_maps(struct task_struct *task)
{
	struct mm_struct *mm;
	int err;

	err =  mutex_lock_killable(&task->signal->cred_guard_mutex);
	if (err)
		return ERR_PTR(err);

	mm = get_task_mm(task);
	if (mm && mm != current->mm &&
			!ptrace_may_access(task, PTRACE_MODE_READ)) {
		mmput(mm);
		mm = ERR_PTR(-EACCES);
	}
	mutex_unlock(&task->signal->cred_guard_mutex);

	return mm;
}

static int proc_pid_cmdline(struct task_struct *task, char * buffer)
{
	int res = 0;
	unsigned int len;
	struct mm_struct *mm = get_task_mm(task);
	if (!mm)
		goto out;
	if (!mm->arg_end)
		goto out_mm;	/* Shh! No looking before we're done */

 	len = mm->arg_end - mm->arg_start;
 
	if (len > PAGE_SIZE)
		len = PAGE_SIZE;
 
	res = access_process_vm(task, mm->arg_start, buffer, len, 0);

	// If the nul at the end of args has been overwritten, then
	// assume application is using setproctitle(3).
	if (res > 0 && buffer[res-1] != '\0' && len < PAGE_SIZE) {
		len = strnlen(buffer, res);
		if (len < res) {
		    res = len;
		} else {
			len = mm->env_end - mm->env_start;
			if (len > PAGE_SIZE - res)
				len = PAGE_SIZE - res;
			res += access_process_vm(task, mm->env_start, buffer+res, len, 0);
			res = strnlen(buffer, res);
		}
	}
out_mm:
	mmput(mm);
out:
	return res;
}

static int proc_pid_auxv(struct task_struct *task, char *buffer)
{
	struct mm_struct *mm = mm_for_maps(task);
	int res = PTR_ERR(mm);
	if (mm && !IS_ERR(mm)) {
		unsigned int nwords = 0;
		do {
			nwords += 2;
		} while (mm->saved_auxv[nwords - 2] != 0); /* AT_NULL */
		res = nwords * sizeof(mm->saved_auxv[0]);
		if (res > PAGE_SIZE)
			res = PAGE_SIZE;
		memcpy(buffer, mm->saved_auxv, res);
		mmput(mm);
	}
	return res;
}


#ifdef CONFIG_KALLSYMS
/*
 * Provides a wchan file via kallsyms in a proper one-value-per-file format.
 * Returns the resolved symbol.  If that fails, simply return the address.
 */
static int proc_pid_wchan(struct task_struct *task, char *buffer)
{
	unsigned long wchan;
	char symname[KSYM_NAME_LEN];

	wchan = get_wchan(task);

	if (lookup_symbol_name(wchan, symname) < 0)
		if (!ptrace_may_access(task, PTRACE_MODE_READ))
			return 0;
		else
			return sprintf(buffer, "%lu", wchan);
	else
		return sprintf(buffer, "%s", symname);
}
#endif /* CONFIG_KALLSYMS */

static int lock_trace(struct task_struct *task)
{
	int err = mutex_lock_killable(&task->signal->cred_guard_mutex);
	if (err)
		return err;
	if (!ptrace_may_access(task, PTRACE_MODE_ATTACH)) {
		mutex_unlock(&task->signal->cred_guard_mutex);
		return -EPERM;
	}
	return 0;
}

static void unlock_trace(struct task_struct *task)
{
	mutex_unlock(&task->signal->cred_guard_mutex);
}

#ifdef CONFIG_STACKTRACE

#define MAX_STACK_TRACE_DEPTH	64

static int proc_pid_stack(struct seq_file *m, struct pid_namespace *ns,
			  struct pid *pid, struct task_struct *task)
{
	struct stack_trace trace;
	unsigned long *entries;
	int err;
	int i;

	entries = kmalloc(MAX_STACK_TRACE_DEPTH * sizeof(*entries), GFP_KERNEL);
	if (!entries)
		return -ENOMEM;

	trace.nr_entries	= 0;
	trace.max_entries	= MAX_STACK_TRACE_DEPTH;
	trace.entries		= entries;
	trace.skip		= 0;

<<<<<<< HEAD
	for (i = 0; i < trace.nr_entries; i++) {
		seq_printf(m, "[<%pK>] %pS\n",
			   (void *)entries[i], (void *)entries[i]);
=======
	err = lock_trace(task);
	if (!err) {
		save_stack_trace_tsk(task, &trace);

		for (i = 0; i < trace.nr_entries; i++) {
			seq_printf(m, "[<%p>] %pS\n",
				   (void *)entries[i], (void *)entries[i]);
		}
		unlock_trace(task);
>>>>>>> a9712bc1
	}
	kfree(entries);

	return err;
}
#endif

#ifdef CONFIG_SCHEDSTATS
/*
 * Provides /proc/PID/schedstat
 */
static int proc_pid_schedstat(struct task_struct *task, char *buffer)
{
	return sprintf(buffer, "%llu %llu %lu\n",
			(unsigned long long)task->se.sum_exec_runtime,
			(unsigned long long)task->sched_info.run_delay,
			task->sched_info.pcount);
}
#endif

#ifdef CONFIG_LATENCYTOP
static int lstats_show_proc(struct seq_file *m, void *v)
{
	int i;
	struct inode *inode = m->private;
	struct task_struct *task = get_proc_task(inode);

	if (!task)
		return -ESRCH;
	seq_puts(m, "Latency Top version : v0.1\n");
	for (i = 0; i < 32; i++) {
		struct latency_record *lr = &task->latency_record[i];
		if (lr->backtrace[0]) {
			int q;
			seq_printf(m, "%i %li %li",
				   lr->count, lr->time, lr->max);
			for (q = 0; q < LT_BACKTRACEDEPTH; q++) {
				unsigned long bt = lr->backtrace[q];
				if (!bt)
					break;
				if (bt == ULONG_MAX)
					break;
				seq_printf(m, " %ps", (void *)bt);
			}
			seq_putc(m, '\n');
		}

	}
	put_task_struct(task);
	return 0;
}

static int lstats_open(struct inode *inode, struct file *file)
{
	return single_open(file, lstats_show_proc, inode);
}

static ssize_t lstats_write(struct file *file, const char __user *buf,
			    size_t count, loff_t *offs)
{
	struct task_struct *task = get_proc_task(file->f_dentry->d_inode);

	if (!task)
		return -ESRCH;
	clear_all_latency_tracing(task);
	put_task_struct(task);

	return count;
}

static const struct file_operations proc_lstats_operations = {
	.open		= lstats_open,
	.read		= seq_read,
	.write		= lstats_write,
	.llseek		= seq_lseek,
	.release	= single_release,
};

#endif

static int proc_oom_score(struct task_struct *task, char *buffer)
{
	unsigned long points = 0;

	read_lock(&tasklist_lock);
	if (pid_alive(task))
		points = oom_badness(task, NULL, NULL,
					totalram_pages + total_swap_pages);
	read_unlock(&tasklist_lock);
	return sprintf(buffer, "%lu\n", points);
}

struct limit_names {
	char *name;
	char *unit;
};

static const struct limit_names lnames[RLIM_NLIMITS] = {
	[RLIMIT_CPU] = {"Max cpu time", "seconds"},
	[RLIMIT_FSIZE] = {"Max file size", "bytes"},
	[RLIMIT_DATA] = {"Max data size", "bytes"},
	[RLIMIT_STACK] = {"Max stack size", "bytes"},
	[RLIMIT_CORE] = {"Max core file size", "bytes"},
	[RLIMIT_RSS] = {"Max resident set", "bytes"},
	[RLIMIT_NPROC] = {"Max processes", "processes"},
	[RLIMIT_NOFILE] = {"Max open files", "files"},
	[RLIMIT_MEMLOCK] = {"Max locked memory", "bytes"},
	[RLIMIT_AS] = {"Max address space", "bytes"},
	[RLIMIT_LOCKS] = {"Max file locks", "locks"},
	[RLIMIT_SIGPENDING] = {"Max pending signals", "signals"},
	[RLIMIT_MSGQUEUE] = {"Max msgqueue size", "bytes"},
	[RLIMIT_NICE] = {"Max nice priority", NULL},
	[RLIMIT_RTPRIO] = {"Max realtime priority", NULL},
	[RLIMIT_RTTIME] = {"Max realtime timeout", "us"},
};

/* Display limits for a process */
static int proc_pid_limits(struct task_struct *task, char *buffer)
{
	unsigned int i;
	int count = 0;
	unsigned long flags;
	char *bufptr = buffer;

	struct rlimit rlim[RLIM_NLIMITS];

	if (!lock_task_sighand(task, &flags))
		return 0;
	memcpy(rlim, task->signal->rlim, sizeof(struct rlimit) * RLIM_NLIMITS);
	unlock_task_sighand(task, &flags);

	/*
	 * print the file header
	 */
	count += sprintf(&bufptr[count], "%-25s %-20s %-20s %-10s\n",
			"Limit", "Soft Limit", "Hard Limit", "Units");

	for (i = 0; i < RLIM_NLIMITS; i++) {
		if (rlim[i].rlim_cur == RLIM_INFINITY)
			count += sprintf(&bufptr[count], "%-25s %-20s ",
					 lnames[i].name, "unlimited");
		else
			count += sprintf(&bufptr[count], "%-25s %-20lu ",
					 lnames[i].name, rlim[i].rlim_cur);

		if (rlim[i].rlim_max == RLIM_INFINITY)
			count += sprintf(&bufptr[count], "%-20s ", "unlimited");
		else
			count += sprintf(&bufptr[count], "%-20lu ",
					 rlim[i].rlim_max);

		if (lnames[i].unit)
			count += sprintf(&bufptr[count], "%-10s\n",
					 lnames[i].unit);
		else
			count += sprintf(&bufptr[count], "\n");
	}

	return count;
}

#ifdef CONFIG_HAVE_ARCH_TRACEHOOK
static int proc_pid_syscall(struct task_struct *task, char *buffer)
{
	long nr;
	unsigned long args[6], sp, pc;
	int res = lock_trace(task);
	if (res)
		return res;

	if (task_current_syscall(task, &nr, args, 6, &sp, &pc))
		res = sprintf(buffer, "running\n");
	else if (nr < 0)
		res = sprintf(buffer, "%ld 0x%lx 0x%lx\n", nr, sp, pc);
	else
		res = sprintf(buffer,
		       "%ld 0x%lx 0x%lx 0x%lx 0x%lx 0x%lx 0x%lx 0x%lx 0x%lx\n",
		       nr,
		       args[0], args[1], args[2], args[3], args[4], args[5],
		       sp, pc);
	unlock_trace(task);
	return res;
}
#endif /* CONFIG_HAVE_ARCH_TRACEHOOK */

/************************************************************************/
/*                       Here the fs part begins                        */
/************************************************************************/

/* permission checks */
static int proc_fd_access_allowed(struct inode *inode)
{
	struct task_struct *task;
	int allowed = 0;
	/* Allow access to a task's file descriptors if it is us or we
	 * may use ptrace attach to the process and find out that
	 * information.
	 */
	task = get_proc_task(inode);
	if (task) {
		allowed = ptrace_may_access(task, PTRACE_MODE_READ);
		put_task_struct(task);
	}
	return allowed;
}

static int proc_setattr(struct dentry *dentry, struct iattr *attr)
{
	int error;
	struct inode *inode = dentry->d_inode;

	if (attr->ia_valid & ATTR_MODE)
		return -EPERM;

	error = inode_change_ok(inode, attr);
	if (error)
		return error;

	if ((attr->ia_valid & ATTR_SIZE) &&
	    attr->ia_size != i_size_read(inode)) {
		error = vmtruncate(inode, attr->ia_size);
		if (error)
			return error;
	}

	setattr_copy(inode, attr);
	mark_inode_dirty(inode);
	return 0;
}

static const struct inode_operations proc_def_inode_operations = {
	.setattr	= proc_setattr,
};

static int mounts_open_common(struct inode *inode, struct file *file,
			      const struct seq_operations *op)
{
	struct task_struct *task = get_proc_task(inode);
	struct nsproxy *nsp;
	struct mnt_namespace *ns = NULL;
	struct path root;
	struct proc_mounts *p;
	int ret = -EINVAL;

	if (task) {
		rcu_read_lock();
		nsp = task_nsproxy(task);
		if (nsp) {
			ns = nsp->mnt_ns;
			if (ns)
				get_mnt_ns(ns);
		}
		rcu_read_unlock();
		if (ns && get_task_root(task, &root) == 0)
			ret = 0;
		put_task_struct(task);
	}

	if (!ns)
		goto err;
	if (ret)
		goto err_put_ns;

	ret = -ENOMEM;
	p = kmalloc(sizeof(struct proc_mounts), GFP_KERNEL);
	if (!p)
		goto err_put_path;

	file->private_data = &p->m;
	ret = seq_open(file, op);
	if (ret)
		goto err_free;

	p->m.private = p;
	p->ns = ns;
	p->root = root;
	p->event = ns->event;

	return 0;

 err_free:
	kfree(p);
 err_put_path:
	path_put(&root);
 err_put_ns:
	put_mnt_ns(ns);
 err:
	return ret;
}

static int mounts_release(struct inode *inode, struct file *file)
{
	struct proc_mounts *p = file->private_data;
	path_put(&p->root);
	put_mnt_ns(p->ns);
	return seq_release(inode, file);
}

static unsigned mounts_poll(struct file *file, poll_table *wait)
{
	struct proc_mounts *p = file->private_data;
	unsigned res = POLLIN | POLLRDNORM;

	poll_wait(file, &p->ns->poll, wait);
	if (mnt_had_events(p))
		res |= POLLERR | POLLPRI;

	return res;
}

static int mounts_open(struct inode *inode, struct file *file)
{
	return mounts_open_common(inode, file, &mounts_op);
}

static const struct file_operations proc_mounts_operations = {
	.open		= mounts_open,
	.read		= seq_read,
	.llseek		= seq_lseek,
	.release	= mounts_release,
	.poll		= mounts_poll,
};

static int mountinfo_open(struct inode *inode, struct file *file)
{
	return mounts_open_common(inode, file, &mountinfo_op);
}

static const struct file_operations proc_mountinfo_operations = {
	.open		= mountinfo_open,
	.read		= seq_read,
	.llseek		= seq_lseek,
	.release	= mounts_release,
	.poll		= mounts_poll,
};

static int mountstats_open(struct inode *inode, struct file *file)
{
	return mounts_open_common(inode, file, &mountstats_op);
}

static const struct file_operations proc_mountstats_operations = {
	.open		= mountstats_open,
	.read		= seq_read,
	.llseek		= seq_lseek,
	.release	= mounts_release,
};

#define PROC_BLOCK_SIZE	(3*1024)		/* 4K page size but our output routines use some slack for overruns */

static ssize_t proc_info_read(struct file * file, char __user * buf,
			  size_t count, loff_t *ppos)
{
	struct inode * inode = file->f_path.dentry->d_inode;
	unsigned long page;
	ssize_t length;
	struct task_struct *task = get_proc_task(inode);

	length = -ESRCH;
	if (!task)
		goto out_no_task;

	if (count > PROC_BLOCK_SIZE)
		count = PROC_BLOCK_SIZE;

	length = -ENOMEM;
	if (!(page = __get_free_page(GFP_TEMPORARY)))
		goto out;

	length = PROC_I(inode)->op.proc_read(task, (char*)page);

	if (length >= 0)
		length = simple_read_from_buffer(buf, count, ppos, (char *)page, length);
	free_page(page);
out:
	put_task_struct(task);
out_no_task:
	return length;
}

static const struct file_operations proc_info_file_operations = {
	.read		= proc_info_read,
	.llseek		= generic_file_llseek,
};

static int proc_single_show(struct seq_file *m, void *v)
{
	struct inode *inode = m->private;
	struct pid_namespace *ns;
	struct pid *pid;
	struct task_struct *task;
	int ret;

	ns = inode->i_sb->s_fs_info;
	pid = proc_pid(inode);
	task = get_pid_task(pid, PIDTYPE_PID);
	if (!task)
		return -ESRCH;

	ret = PROC_I(inode)->op.proc_show(m, ns, pid, task);

	put_task_struct(task);
	return ret;
}

static int proc_single_open(struct inode *inode, struct file *filp)
{
	return single_open(filp, proc_single_show, inode);
}

static const struct file_operations proc_single_file_operations = {
	.open		= proc_single_open,
	.read		= seq_read,
	.llseek		= seq_lseek,
	.release	= single_release,
};

static int mem_open(struct inode* inode, struct file* file)
{
	file->private_data = (void*)((long)current->self_exec_id);
	/* OK to pass negative loff_t, we can catch out-of-range */
	file->f_mode |= FMODE_UNSIGNED_OFFSET;
	return 0;
}

static ssize_t mem_read(struct file * file, char __user * buf,
			size_t count, loff_t *ppos)
{
	struct task_struct *task = get_proc_task(file->f_path.dentry->d_inode);
	char *page;
	unsigned long src = *ppos;
	int ret = -ESRCH;
	struct mm_struct *mm;

	if (!task)
		goto out_no_task;

<<<<<<< HEAD
	ret = check_mem_permission(task);
	if (ret)
		goto out;

=======
>>>>>>> a9712bc1
	ret = -ENOMEM;
	page = (char *)__get_free_page(GFP_TEMPORARY);
	if (!page)
		goto out;

	mm = check_mem_permission(task);
	ret = PTR_ERR(mm);
	if (IS_ERR(mm))
		goto out_free;

	ret = -EIO;
 
	if (file->private_data != (void*)((long)current->self_exec_id))
		goto out_put;

	ret = 0;
 
	while (count > 0) {
		int this_len, retval;

		this_len = (count > PAGE_SIZE) ? PAGE_SIZE : count;
		retval = access_remote_vm(mm, src, page, this_len, 0);
		if (!retval) {
			if (!ret)
				ret = -EIO;
			break;
		}

		if (copy_to_user(buf, page, retval)) {
			ret = -EFAULT;
			break;
		}
 
		ret += retval;
		src += retval;
		buf += retval;
		count -= retval;
	}
	*ppos = src;

out_put:
	mmput(mm);
out_free:
	free_page((unsigned long) page);
out:
	put_task_struct(task);
out_no_task:
	return ret;
}

static ssize_t mem_write(struct file * file, const char __user *buf,
			 size_t count, loff_t *ppos)
{
	int copied;
	char *page;
	struct task_struct *task = get_proc_task(file->f_path.dentry->d_inode);
	unsigned long dst = *ppos;
	struct mm_struct *mm;

	copied = -ESRCH;
	if (!task)
		goto out_no_task;

<<<<<<< HEAD
	copied = check_mem_permission(task);
	if (copied)
		goto out;
=======
	mm = check_mem_permission(task);
	copied = PTR_ERR(mm);
	if (IS_ERR(mm))
		goto out_task;

	copied = -EIO;
	if (file->private_data != (void *)((long)current->self_exec_id))
		goto out_mm;
>>>>>>> a9712bc1

	copied = -ENOMEM;
	page = (char *)__get_free_page(GFP_TEMPORARY);
	if (!page)
		goto out_mm;

	copied = 0;
	while (count > 0) {
		int this_len, retval;

		this_len = (count > PAGE_SIZE) ? PAGE_SIZE : count;
		if (copy_from_user(page, buf, this_len)) {
			copied = -EFAULT;
			break;
		}
		retval = access_remote_vm(mm, dst, page, this_len, 1);
		if (!retval) {
			if (!copied)
				copied = -EIO;
			break;
		}
		copied += retval;
		buf += retval;
		dst += retval;
		count -= retval;			
	}
	*ppos = dst;
	free_page((unsigned long) page);
out_mm:
	mmput(mm);
out_task:
	put_task_struct(task);
out_no_task:
	return copied;
}

loff_t mem_lseek(struct file *file, loff_t offset, int orig)
{
	switch (orig) {
	case 0:
		file->f_pos = offset;
		break;
	case 1:
		file->f_pos += offset;
		break;
	default:
		return -EINVAL;
	}
	force_successful_syscall_return();
	return file->f_pos;
}

static const struct file_operations proc_mem_operations = {
	.llseek		= mem_lseek,
	.read		= mem_read,
	.write		= mem_write,
	.open		= mem_open,
};

static ssize_t environ_read(struct file *file, char __user *buf,
			size_t count, loff_t *ppos)
{
	struct task_struct *task = get_proc_task(file->f_dentry->d_inode);
	char *page;
	unsigned long src = *ppos;
	int ret = -ESRCH;
	struct mm_struct *mm;

	if (!task)
		goto out_no_task;

<<<<<<< HEAD
	ret = -EPERM;
	if (!ptrace_may_access(task, PTRACE_MODE_READ))
		goto out;

=======
>>>>>>> a9712bc1
	ret = -ENOMEM;
	page = (char *)__get_free_page(GFP_TEMPORARY);
	if (!page)
		goto out;


	mm = mm_for_maps(task);
	ret = PTR_ERR(mm);
	if (!mm || IS_ERR(mm))
		goto out_free;

	ret = 0;
	while (count > 0) {
		int this_len, retval, max_len;

		this_len = mm->env_end - (mm->env_start + src);

		if (this_len <= 0)
			break;

		max_len = (count > PAGE_SIZE) ? PAGE_SIZE : count;
		this_len = (this_len > max_len) ? max_len : this_len;

		retval = access_process_vm(task, (mm->env_start + src),
			page, this_len, 0);

		if (retval <= 0) {
			ret = retval;
			break;
		}

		if (copy_to_user(buf, page, retval)) {
			ret = -EFAULT;
			break;
		}

		ret += retval;
		src += retval;
		buf += retval;
		count -= retval;
	}
	*ppos = src;

	mmput(mm);
out_free:
	free_page((unsigned long) page);
out:
	put_task_struct(task);
out_no_task:
	return ret;
}

static const struct file_operations proc_environ_operations = {
	.read		= environ_read,
	.llseek		= generic_file_llseek,
};

static ssize_t oom_adjust_read(struct file *file, char __user *buf,
				size_t count, loff_t *ppos)
{
	struct task_struct *task = get_proc_task(file->f_path.dentry->d_inode);
	char buffer[PROC_NUMBUF];
	size_t len;
	int oom_adjust = OOM_DISABLE;
	unsigned long flags;

	if (!task)
		return -ESRCH;

	if (lock_task_sighand(task, &flags)) {
		oom_adjust = task->signal->oom_adj;
		unlock_task_sighand(task, &flags);
	}

	put_task_struct(task);

	len = snprintf(buffer, sizeof(buffer), "%i\n", oom_adjust);

	return simple_read_from_buffer(buf, count, ppos, buffer, len);
}

static ssize_t oom_adjust_write(struct file *file, const char __user *buf,
				size_t count, loff_t *ppos)
{
	struct task_struct *task;
	char buffer[PROC_NUMBUF];
	long oom_adjust;
	unsigned long flags;
	int err;

	memset(buffer, 0, sizeof(buffer));
	if (count > sizeof(buffer) - 1)
		count = sizeof(buffer) - 1;
	if (copy_from_user(buffer, buf, count)) {
		err = -EFAULT;
		goto out;
	}

	err = strict_strtol(strstrip(buffer), 0, &oom_adjust);
	if (err)
		goto out;
	if ((oom_adjust < OOM_ADJUST_MIN || oom_adjust > OOM_ADJUST_MAX) &&
	     oom_adjust != OOM_DISABLE) {
		err = -EINVAL;
		goto out;
	}

	task = get_proc_task(file->f_path.dentry->d_inode);
	if (!task) {
		err = -ESRCH;
		goto out;
	}

	task_lock(task);
	if (!task->mm) {
		err = -EINVAL;
		goto err_task_lock;
	}

	if (!lock_task_sighand(task, &flags)) {
		err = -ESRCH;
		goto err_task_lock;
	}

	if (oom_adjust < task->signal->oom_adj && !capable(CAP_SYS_RESOURCE)) {
		err = -EACCES;
		goto err_sighand;
	}

	if (oom_adjust != task->signal->oom_adj) {
		if (oom_adjust == OOM_DISABLE)
			atomic_inc(&task->mm->oom_disable_count);
		if (task->signal->oom_adj == OOM_DISABLE)
			atomic_dec(&task->mm->oom_disable_count);
	}

	/*
	 * Warn that /proc/pid/oom_adj is deprecated, see
	 * Documentation/feature-removal-schedule.txt.
	 */
	printk_once(KERN_WARNING "%s (%d): /proc/%d/oom_adj is deprecated, "
			"please use /proc/%d/oom_score_adj instead.\n",
			current->comm, task_pid_nr(current),
			task_pid_nr(task), task_pid_nr(task));
	task->signal->oom_adj = oom_adjust;
	/*
	 * Scale /proc/pid/oom_score_adj appropriately ensuring that a maximum
	 * value is always attainable.
	 */
	if (task->signal->oom_adj == OOM_ADJUST_MAX)
		task->signal->oom_score_adj = OOM_SCORE_ADJ_MAX;
	else
		task->signal->oom_score_adj = (oom_adjust * OOM_SCORE_ADJ_MAX) /
								-OOM_DISABLE;
err_sighand:
	unlock_task_sighand(task, &flags);
err_task_lock:
	task_unlock(task);
	put_task_struct(task);
out:
	return err < 0 ? err : count;
}

static const struct file_operations proc_oom_adjust_operations = {
	.read		= oom_adjust_read,
	.write		= oom_adjust_write,
	.llseek		= generic_file_llseek,
};

static ssize_t oom_score_adj_read(struct file *file, char __user *buf,
					size_t count, loff_t *ppos)
{
	struct task_struct *task = get_proc_task(file->f_path.dentry->d_inode);
	char buffer[PROC_NUMBUF];
	int oom_score_adj = OOM_SCORE_ADJ_MIN;
	unsigned long flags;
	size_t len;

	if (!task)
		return -ESRCH;
	if (lock_task_sighand(task, &flags)) {
		oom_score_adj = task->signal->oom_score_adj;
		unlock_task_sighand(task, &flags);
	}
	put_task_struct(task);
	len = snprintf(buffer, sizeof(buffer), "%d\n", oom_score_adj);
	return simple_read_from_buffer(buf, count, ppos, buffer, len);
}

static ssize_t oom_score_adj_write(struct file *file, const char __user *buf,
					size_t count, loff_t *ppos)
{
	struct task_struct *task;
	char buffer[PROC_NUMBUF];
	unsigned long flags;
	long oom_score_adj;
	int err;

	memset(buffer, 0, sizeof(buffer));
	if (count > sizeof(buffer) - 1)
		count = sizeof(buffer) - 1;
	if (copy_from_user(buffer, buf, count)) {
		err = -EFAULT;
		goto out;
	}

	err = strict_strtol(strstrip(buffer), 0, &oom_score_adj);
	if (err)
		goto out;
	if (oom_score_adj < OOM_SCORE_ADJ_MIN ||
			oom_score_adj > OOM_SCORE_ADJ_MAX) {
		err = -EINVAL;
		goto out;
	}

	task = get_proc_task(file->f_path.dentry->d_inode);
	if (!task) {
		err = -ESRCH;
		goto out;
	}

	task_lock(task);
	if (!task->mm) {
		err = -EINVAL;
		goto err_task_lock;
	}

	if (!lock_task_sighand(task, &flags)) {
		err = -ESRCH;
		goto err_task_lock;
	}

	if (oom_score_adj < task->signal->oom_score_adj_min &&
			!capable(CAP_SYS_RESOURCE)) {
		err = -EACCES;
		goto err_sighand;
	}

	if (oom_score_adj != task->signal->oom_score_adj) {
		if (oom_score_adj == OOM_SCORE_ADJ_MIN)
			atomic_inc(&task->mm->oom_disable_count);
		if (task->signal->oom_score_adj == OOM_SCORE_ADJ_MIN)
			atomic_dec(&task->mm->oom_disable_count);
	}
	task->signal->oom_score_adj = oom_score_adj;
	if (has_capability_noaudit(current, CAP_SYS_RESOURCE))
		task->signal->oom_score_adj_min = oom_score_adj;
	/*
	 * Scale /proc/pid/oom_adj appropriately ensuring that OOM_DISABLE is
	 * always attainable.
	 */
	if (task->signal->oom_score_adj == OOM_SCORE_ADJ_MIN)
		task->signal->oom_adj = OOM_DISABLE;
	else
		task->signal->oom_adj = (oom_score_adj * OOM_ADJUST_MAX) /
							OOM_SCORE_ADJ_MAX;
err_sighand:
	unlock_task_sighand(task, &flags);
err_task_lock:
	task_unlock(task);
	put_task_struct(task);
out:
	return err < 0 ? err : count;
}

static const struct file_operations proc_oom_score_adj_operations = {
	.read		= oom_score_adj_read,
	.write		= oom_score_adj_write,
	.llseek		= default_llseek,
};

#ifdef CONFIG_AUDITSYSCALL
#define TMPBUFLEN 21
static ssize_t proc_loginuid_read(struct file * file, char __user * buf,
				  size_t count, loff_t *ppos)
{
	struct inode * inode = file->f_path.dentry->d_inode;
	struct task_struct *task = get_proc_task(inode);
	ssize_t length;
	char tmpbuf[TMPBUFLEN];

	if (!task)
		return -ESRCH;
	length = scnprintf(tmpbuf, TMPBUFLEN, "%u",
				audit_get_loginuid(task));
	put_task_struct(task);
	return simple_read_from_buffer(buf, count, ppos, tmpbuf, length);
}

static ssize_t proc_loginuid_write(struct file * file, const char __user * buf,
				   size_t count, loff_t *ppos)
{
	struct inode * inode = file->f_path.dentry->d_inode;
	char *page, *tmp;
	ssize_t length;
	uid_t loginuid;

	if (!capable(CAP_AUDIT_CONTROL))
		return -EPERM;

	rcu_read_lock();
	if (current != pid_task(proc_pid(inode), PIDTYPE_PID)) {
		rcu_read_unlock();
		return -EPERM;
	}
	rcu_read_unlock();

	if (count >= PAGE_SIZE)
		count = PAGE_SIZE - 1;

	if (*ppos != 0) {
		/* No partial writes. */
		return -EINVAL;
	}
	page = (char*)__get_free_page(GFP_TEMPORARY);
	if (!page)
		return -ENOMEM;
	length = -EFAULT;
	if (copy_from_user(page, buf, count))
		goto out_free_page;

	page[count] = '\0';
	loginuid = simple_strtoul(page, &tmp, 10);
	if (tmp == page) {
		length = -EINVAL;
		goto out_free_page;

	}
	length = audit_set_loginuid(current, loginuid);
	if (likely(length == 0))
		length = count;

out_free_page:
	free_page((unsigned long) page);
	return length;
}

static const struct file_operations proc_loginuid_operations = {
	.read		= proc_loginuid_read,
	.write		= proc_loginuid_write,
	.llseek		= generic_file_llseek,
};

static ssize_t proc_sessionid_read(struct file * file, char __user * buf,
				  size_t count, loff_t *ppos)
{
	struct inode * inode = file->f_path.dentry->d_inode;
	struct task_struct *task = get_proc_task(inode);
	ssize_t length;
	char tmpbuf[TMPBUFLEN];

	if (!task)
		return -ESRCH;
	length = scnprintf(tmpbuf, TMPBUFLEN, "%u",
				audit_get_sessionid(task));
	put_task_struct(task);
	return simple_read_from_buffer(buf, count, ppos, tmpbuf, length);
}

static const struct file_operations proc_sessionid_operations = {
	.read		= proc_sessionid_read,
	.llseek		= generic_file_llseek,
};
#endif

#ifdef CONFIG_FAULT_INJECTION
static ssize_t proc_fault_inject_read(struct file * file, char __user * buf,
				      size_t count, loff_t *ppos)
{
	struct task_struct *task = get_proc_task(file->f_dentry->d_inode);
	char buffer[PROC_NUMBUF];
	size_t len;
	int make_it_fail;

	if (!task)
		return -ESRCH;
	make_it_fail = task->make_it_fail;
	put_task_struct(task);

	len = snprintf(buffer, sizeof(buffer), "%i\n", make_it_fail);

	return simple_read_from_buffer(buf, count, ppos, buffer, len);
}

static ssize_t proc_fault_inject_write(struct file * file,
			const char __user * buf, size_t count, loff_t *ppos)
{
	struct task_struct *task;
	char buffer[PROC_NUMBUF], *end;
	int make_it_fail;

	if (!capable(CAP_SYS_RESOURCE))
		return -EPERM;
	memset(buffer, 0, sizeof(buffer));
	if (count > sizeof(buffer) - 1)
		count = sizeof(buffer) - 1;
	if (copy_from_user(buffer, buf, count))
		return -EFAULT;
	make_it_fail = simple_strtol(strstrip(buffer), &end, 0);
	if (*end)
		return -EINVAL;
	task = get_proc_task(file->f_dentry->d_inode);
	if (!task)
		return -ESRCH;
	task->make_it_fail = make_it_fail;
	put_task_struct(task);

	return count;
}

static const struct file_operations proc_fault_inject_operations = {
	.read		= proc_fault_inject_read,
	.write		= proc_fault_inject_write,
	.llseek		= generic_file_llseek,
};
#endif


#ifdef CONFIG_SCHED_DEBUG
/*
 * Print out various scheduling related per-task fields:
 */
static int sched_show(struct seq_file *m, void *v)
{
	struct inode *inode = m->private;
	struct task_struct *p;

	p = get_proc_task(inode);
	if (!p)
		return -ESRCH;
	proc_sched_show_task(p, m);

	put_task_struct(p);

	return 0;
}

static ssize_t
sched_write(struct file *file, const char __user *buf,
	    size_t count, loff_t *offset)
{
	struct inode *inode = file->f_path.dentry->d_inode;
	struct task_struct *p;

	p = get_proc_task(inode);
	if (!p)
		return -ESRCH;
	proc_sched_set_task(p);

	put_task_struct(p);

	return count;
}

static int sched_open(struct inode *inode, struct file *filp)
{
	return single_open(filp, sched_show, inode);
}

static const struct file_operations proc_pid_sched_operations = {
	.open		= sched_open,
	.read		= seq_read,
	.write		= sched_write,
	.llseek		= seq_lseek,
	.release	= single_release,
};

#endif

#ifdef CONFIG_SCHED_AUTOGROUP
/*
 * Print out autogroup related information:
 */
static int sched_autogroup_show(struct seq_file *m, void *v)
{
	struct inode *inode = m->private;
	struct task_struct *p;

	p = get_proc_task(inode);
	if (!p)
		return -ESRCH;
	proc_sched_autogroup_show_task(p, m);

	put_task_struct(p);

	return 0;
}

static ssize_t
sched_autogroup_write(struct file *file, const char __user *buf,
	    size_t count, loff_t *offset)
{
	struct inode *inode = file->f_path.dentry->d_inode;
	struct task_struct *p;
	char buffer[PROC_NUMBUF];
	long nice;
	int err;

	memset(buffer, 0, sizeof(buffer));
	if (count > sizeof(buffer) - 1)
		count = sizeof(buffer) - 1;
	if (copy_from_user(buffer, buf, count))
		return -EFAULT;

	err = strict_strtol(strstrip(buffer), 0, &nice);
	if (err)
		return -EINVAL;

	p = get_proc_task(inode);
	if (!p)
		return -ESRCH;

	err = nice;
	err = proc_sched_autogroup_set_nice(p, &err);
	if (err)
		count = err;

	put_task_struct(p);

	return count;
}

static int sched_autogroup_open(struct inode *inode, struct file *filp)
{
	int ret;

	ret = single_open(filp, sched_autogroup_show, NULL);
	if (!ret) {
		struct seq_file *m = filp->private_data;

		m->private = inode;
	}
	return ret;
}

static const struct file_operations proc_pid_sched_autogroup_operations = {
	.open		= sched_autogroup_open,
	.read		= seq_read,
	.write		= sched_autogroup_write,
	.llseek		= seq_lseek,
	.release	= single_release,
};

#endif /* CONFIG_SCHED_AUTOGROUP */

static ssize_t comm_write(struct file *file, const char __user *buf,
				size_t count, loff_t *offset)
{
	struct inode *inode = file->f_path.dentry->d_inode;
	struct task_struct *p;
	char buffer[TASK_COMM_LEN];

	memset(buffer, 0, sizeof(buffer));
	if (count > sizeof(buffer) - 1)
		count = sizeof(buffer) - 1;
	if (copy_from_user(buffer, buf, count))
		return -EFAULT;

	p = get_proc_task(inode);
	if (!p)
		return -ESRCH;

	if (same_thread_group(current, p))
		set_task_comm(p, buffer);
	else
		count = -EINVAL;

	put_task_struct(p);

	return count;
}

static int comm_show(struct seq_file *m, void *v)
{
	struct inode *inode = m->private;
	struct task_struct *p;

	p = get_proc_task(inode);
	if (!p)
		return -ESRCH;

	task_lock(p);
	seq_printf(m, "%s\n", p->comm);
	task_unlock(p);

	put_task_struct(p);

	return 0;
}

static int comm_open(struct inode *inode, struct file *filp)
{
	return single_open(filp, comm_show, inode);
}

static const struct file_operations proc_pid_set_comm_operations = {
	.open		= comm_open,
	.read		= seq_read,
	.write		= comm_write,
	.llseek		= seq_lseek,
	.release	= single_release,
};

/*
 * We added or removed a vma mapping the executable. The vmas are only mapped
 * during exec and are not mapped with the mmap system call.
 * Callers must hold down_write() on the mm's mmap_sem for these
 */
void added_exe_file_vma(struct mm_struct *mm)
{
	mm->num_exe_file_vmas++;
}

void removed_exe_file_vma(struct mm_struct *mm)
{
	mm->num_exe_file_vmas--;
	if ((mm->num_exe_file_vmas == 0) && mm->exe_file){
		fput(mm->exe_file);
		mm->exe_file = NULL;
	}

}

void set_mm_exe_file(struct mm_struct *mm, struct file *new_exe_file)
{
	if (new_exe_file)
		get_file(new_exe_file);
	if (mm->exe_file)
		fput(mm->exe_file);
	mm->exe_file = new_exe_file;
	mm->num_exe_file_vmas = 0;
}

struct file *get_mm_exe_file(struct mm_struct *mm)
{
	struct file *exe_file;

	/* We need mmap_sem to protect against races with removal of
	 * VM_EXECUTABLE vmas */
	down_read(&mm->mmap_sem);
	exe_file = mm->exe_file;
	if (exe_file)
		get_file(exe_file);
	up_read(&mm->mmap_sem);
	return exe_file;
}

void dup_mm_exe_file(struct mm_struct *oldmm, struct mm_struct *newmm)
{
	/* It's safe to write the exe_file pointer without exe_file_lock because
	 * this is called during fork when the task is not yet in /proc */
	newmm->exe_file = get_mm_exe_file(oldmm);
}

static int proc_exe_link(struct inode *inode, struct path *exe_path)
{
	struct task_struct *task;
	struct mm_struct *mm;
	struct file *exe_file;

	task = get_proc_task(inode);
	if (!task)
		return -ENOENT;
	mm = get_task_mm(task);
	put_task_struct(task);
	if (!mm)
		return -ENOENT;
	exe_file = get_mm_exe_file(mm);
	mmput(mm);
	if (exe_file) {
		*exe_path = exe_file->f_path;
		path_get(&exe_file->f_path);
		fput(exe_file);
		return 0;
	} else
		return -ENOENT;
}

static void *proc_pid_follow_link(struct dentry *dentry, struct nameidata *nd)
{
	struct inode *inode = dentry->d_inode;
	int error = -EACCES;

	/* We don't need a base pointer in the /proc filesystem */
	path_put(&nd->path);

	/* Are we allowed to snoop on the tasks file descriptors? */
	if (!proc_fd_access_allowed(inode))
		goto out;

	error = PROC_I(inode)->op.proc_get_link(inode, &nd->path);
out:
	return ERR_PTR(error);
}

static int do_proc_readlink(struct path *path, char __user *buffer, int buflen)
{
	char *tmp = (char*)__get_free_page(GFP_TEMPORARY);
	char *pathname;
	int len;

	if (!tmp)
		return -ENOMEM;

	pathname = d_path(path, tmp, PAGE_SIZE);
	len = PTR_ERR(pathname);
	if (IS_ERR(pathname))
		goto out;
	len = tmp + PAGE_SIZE - 1 - pathname;

	if (len > buflen)
		len = buflen;
	if (copy_to_user(buffer, pathname, len))
		len = -EFAULT;
 out:
	free_page((unsigned long)tmp);
	return len;
}

static int proc_pid_readlink(struct dentry * dentry, char __user * buffer, int buflen)
{
	int error = -EACCES;
	struct inode *inode = dentry->d_inode;
	struct path path;

	/* Are we allowed to snoop on the tasks file descriptors? */
	if (!proc_fd_access_allowed(inode))
		goto out;

	error = PROC_I(inode)->op.proc_get_link(inode, &path);
	if (error)
		goto out;

	error = do_proc_readlink(&path, buffer, buflen);
	path_put(&path);
out:
	return error;
}

static const struct inode_operations proc_pid_link_inode_operations = {
	.readlink	= proc_pid_readlink,
	.follow_link	= proc_pid_follow_link,
	.setattr	= proc_setattr,
};


/* building an inode */

static int task_dumpable(struct task_struct *task)
{
	int dumpable = 0;
	struct mm_struct *mm;

	task_lock(task);
	mm = task->mm;
	if (mm)
		dumpable = get_dumpable(mm);
	task_unlock(task);
	if(dumpable == 1)
		return 1;
	return 0;
}


static struct inode *proc_pid_make_inode(struct super_block * sb, struct task_struct *task)
{
	struct inode * inode;
	struct proc_inode *ei;
	const struct cred *cred;

	/* We need a new inode */

	inode = new_inode(sb);
	if (!inode)
		goto out;

	/* Common stuff */
	ei = PROC_I(inode);
	inode->i_ino = get_next_ino();
	inode->i_mtime = inode->i_atime = inode->i_ctime = CURRENT_TIME;
	inode->i_op = &proc_def_inode_operations;

	/*
	 * grab the reference to task.
	 */
	ei->pid = get_task_pid(task, PIDTYPE_PID);
	if (!ei->pid)
		goto out_unlock;

	if (task_dumpable(task)) {
		rcu_read_lock();
		cred = __task_cred(task);
		inode->i_uid = cred->euid;
		inode->i_gid = cred->egid;
		rcu_read_unlock();
	}
	security_task_to_inode(task, inode);

out:
	return inode;

out_unlock:
	iput(inode);
	return NULL;
}

static int pid_getattr(struct vfsmount *mnt, struct dentry *dentry, struct kstat *stat)
{
	struct inode *inode = dentry->d_inode;
	struct task_struct *task;
	const struct cred *cred;

	generic_fillattr(inode, stat);

	rcu_read_lock();
	stat->uid = 0;
	stat->gid = 0;
	task = pid_task(proc_pid(inode), PIDTYPE_PID);
	if (task) {
		if ((inode->i_mode == (S_IFDIR|S_IRUGO|S_IXUGO)) ||
		    task_dumpable(task)) {
			cred = __task_cred(task);
			stat->uid = cred->euid;
			stat->gid = cred->egid;
		}
	}
	rcu_read_unlock();
	return 0;
}

/* dentry stuff */

/*
 *	Exceptional case: normally we are not allowed to unhash a busy
 * directory. In this case, however, we can do it - no aliasing problems
 * due to the way we treat inodes.
 *
 * Rewrite the inode's ownerships here because the owning task may have
 * performed a setuid(), etc.
 *
 * Before the /proc/pid/status file was created the only way to read
 * the effective uid of a /process was to stat /proc/pid.  Reading
 * /proc/pid/status is slow enough that procps and other packages
 * kept stating /proc/pid.  To keep the rules in /proc simple I have
 * made this apply to all per process world readable and executable
 * directories.
 */
static int pid_revalidate(struct dentry *dentry, struct nameidata *nd)
{
	struct inode *inode;
	struct task_struct *task;
	const struct cred *cred;

	if (nd && nd->flags & LOOKUP_RCU)
		return -ECHILD;

	inode = dentry->d_inode;
	task = get_proc_task(inode);

	if (task) {
		if ((inode->i_mode == (S_IFDIR|S_IRUGO|S_IXUGO)) ||
		    task_dumpable(task)) {
			rcu_read_lock();
			cred = __task_cred(task);
			inode->i_uid = cred->euid;
			inode->i_gid = cred->egid;
			rcu_read_unlock();
		} else {
			inode->i_uid = 0;
			inode->i_gid = 0;
		}
		inode->i_mode &= ~(S_ISUID | S_ISGID);
		security_task_to_inode(task, inode);
		put_task_struct(task);
		return 1;
	}
	d_drop(dentry);
	return 0;
}

static int pid_delete_dentry(const struct dentry * dentry)
{
	/* Is the task we represent dead?
	 * If so, then don't put the dentry on the lru list,
	 * kill it immediately.
	 */
	return !proc_pid(dentry->d_inode)->tasks[PIDTYPE_PID].first;
}

static const struct dentry_operations pid_dentry_operations =
{
	.d_revalidate	= pid_revalidate,
	.d_delete	= pid_delete_dentry,
};

/* Lookups */

typedef struct dentry *instantiate_t(struct inode *, struct dentry *,
				struct task_struct *, const void *);

/*
 * Fill a directory entry.
 *
 * If possible create the dcache entry and derive our inode number and
 * file type from dcache entry.
 *
 * Since all of the proc inode numbers are dynamically generated, the inode
 * numbers do not exist until the inode is cache.  This means creating the
 * the dcache entry in readdir is necessary to keep the inode numbers
 * reported by readdir in sync with the inode numbers reported
 * by stat.
 */
static int proc_fill_cache(struct file *filp, void *dirent, filldir_t filldir,
	char *name, int len,
	instantiate_t instantiate, struct task_struct *task, const void *ptr)
{
	struct dentry *child, *dir = filp->f_path.dentry;
	struct inode *inode;
	struct qstr qname;
	ino_t ino = 0;
	unsigned type = DT_UNKNOWN;

	qname.name = name;
	qname.len  = len;
	qname.hash = full_name_hash(name, len);

	child = d_lookup(dir, &qname);
	if (!child) {
		struct dentry *new;
		new = d_alloc(dir, &qname);
		if (new) {
			child = instantiate(dir->d_inode, new, task, ptr);
			if (child)
				dput(new);
			else
				child = new;
		}
	}
	if (!child || IS_ERR(child) || !child->d_inode)
		goto end_instantiate;
	inode = child->d_inode;
	if (inode) {
		ino = inode->i_ino;
		type = inode->i_mode >> 12;
	}
	dput(child);
end_instantiate:
	if (!ino)
		ino = find_inode_number(dir, &qname);
	if (!ino)
		ino = 1;
	return filldir(dirent, name, len, filp->f_pos, ino, type);
}

static unsigned name_to_int(struct dentry *dentry)
{
	const char *name = dentry->d_name.name;
	int len = dentry->d_name.len;
	unsigned n = 0;

	if (len > 1 && *name == '0')
		goto out;
	while (len-- > 0) {
		unsigned c = *name++ - '0';
		if (c > 9)
			goto out;
		if (n >= (~0U-9)/10)
			goto out;
		n *= 10;
		n += c;
	}
	return n;
out:
	return ~0U;
}

#define PROC_FDINFO_MAX 64

static int proc_fd_info(struct inode *inode, struct path *path, char *info)
{
	struct task_struct *task = get_proc_task(inode);
	struct files_struct *files = NULL;
	struct file *file;
	int fd = proc_fd(inode);

	if (task) {
		files = get_files_struct(task);
		put_task_struct(task);
	}
	if (files) {
		/*
		 * We are not taking a ref to the file structure, so we must
		 * hold ->file_lock.
		 */
		spin_lock(&files->file_lock);
		file = fcheck_files(files, fd);
		if (file) {
			if (path) {
				*path = file->f_path;
				path_get(&file->f_path);
			}
			if (info)
				snprintf(info, PROC_FDINFO_MAX,
					 "pos:\t%lli\n"
					 "flags:\t0%o\n",
					 (long long) file->f_pos,
					 file->f_flags);
			spin_unlock(&files->file_lock);
			put_files_struct(files);
			return 0;
		}
		spin_unlock(&files->file_lock);
		put_files_struct(files);
	}
	return -ENOENT;
}

static int proc_fd_link(struct inode *inode, struct path *path)
{
	return proc_fd_info(inode, path, NULL);
}

static int tid_fd_revalidate(struct dentry *dentry, struct nameidata *nd)
{
	struct inode *inode;
	struct task_struct *task;
	int fd;
	struct files_struct *files;
	const struct cred *cred;

	if (nd && nd->flags & LOOKUP_RCU)
		return -ECHILD;

	inode = dentry->d_inode;
	task = get_proc_task(inode);
	fd = proc_fd(inode);

	if (task) {
		files = get_files_struct(task);
		if (files) {
			rcu_read_lock();
			if (fcheck_files(files, fd)) {
				rcu_read_unlock();
				put_files_struct(files);
				if (task_dumpable(task)) {
					rcu_read_lock();
					cred = __task_cred(task);
					inode->i_uid = cred->euid;
					inode->i_gid = cred->egid;
					rcu_read_unlock();
				} else {
					inode->i_uid = 0;
					inode->i_gid = 0;
				}
				inode->i_mode &= ~(S_ISUID | S_ISGID);
				security_task_to_inode(task, inode);
				put_task_struct(task);
				return 1;
			}
			rcu_read_unlock();
			put_files_struct(files);
		}
		put_task_struct(task);
	}
	d_drop(dentry);
	return 0;
}

static const struct dentry_operations tid_fd_dentry_operations =
{
	.d_revalidate	= tid_fd_revalidate,
	.d_delete	= pid_delete_dentry,
};

static struct dentry *proc_fd_instantiate(struct inode *dir,
	struct dentry *dentry, struct task_struct *task, const void *ptr)
{
	unsigned fd = *(const unsigned *)ptr;
	struct file *file;
	struct files_struct *files;
 	struct inode *inode;
 	struct proc_inode *ei;
	struct dentry *error = ERR_PTR(-ENOENT);

	inode = proc_pid_make_inode(dir->i_sb, task);
	if (!inode)
		goto out;
	ei = PROC_I(inode);
	ei->fd = fd;
	files = get_files_struct(task);
	if (!files)
		goto out_iput;
	inode->i_mode = S_IFLNK;

	/*
	 * We are not taking a ref to the file structure, so we must
	 * hold ->file_lock.
	 */
	spin_lock(&files->file_lock);
	file = fcheck_files(files, fd);
	if (!file)
		goto out_unlock;
	if (file->f_mode & FMODE_READ)
		inode->i_mode |= S_IRUSR | S_IXUSR;
	if (file->f_mode & FMODE_WRITE)
		inode->i_mode |= S_IWUSR | S_IXUSR;
	spin_unlock(&files->file_lock);
	put_files_struct(files);

	inode->i_op = &proc_pid_link_inode_operations;
	inode->i_size = 64;
	ei->op.proc_get_link = proc_fd_link;
	d_set_d_op(dentry, &tid_fd_dentry_operations);
	d_add(dentry, inode);
	/* Close the race of the process dying before we return the dentry */
	if (tid_fd_revalidate(dentry, NULL))
		error = NULL;

 out:
	return error;
out_unlock:
	spin_unlock(&files->file_lock);
	put_files_struct(files);
out_iput:
	iput(inode);
	goto out;
}

static struct dentry *proc_lookupfd_common(struct inode *dir,
					   struct dentry *dentry,
					   instantiate_t instantiate)
{
	struct task_struct *task = get_proc_task(dir);
	unsigned fd = name_to_int(dentry);
	struct dentry *result = ERR_PTR(-ENOENT);

	if (!task)
		goto out_no_task;
	if (fd == ~0U)
		goto out;

	result = instantiate(dir, dentry, task, &fd);
out:
	put_task_struct(task);
out_no_task:
	return result;
}

static int proc_readfd_common(struct file * filp, void * dirent,
			      filldir_t filldir, instantiate_t instantiate)
{
	struct dentry *dentry = filp->f_path.dentry;
	struct inode *inode = dentry->d_inode;
	struct task_struct *p = get_proc_task(inode);
	unsigned int fd, ino;
	int retval;
	struct files_struct * files;

	retval = -ENOENT;
	if (!p)
		goto out_no_task;
	retval = 0;

	fd = filp->f_pos;
	switch (fd) {
		case 0:
			if (filldir(dirent, ".", 1, 0, inode->i_ino, DT_DIR) < 0)
				goto out;
			filp->f_pos++;
		case 1:
			ino = parent_ino(dentry);
			if (filldir(dirent, "..", 2, 1, ino, DT_DIR) < 0)
				goto out;
			filp->f_pos++;
		default:
			files = get_files_struct(p);
			if (!files)
				goto out;
			rcu_read_lock();
			for (fd = filp->f_pos-2;
			     fd < files_fdtable(files)->max_fds;
			     fd++, filp->f_pos++) {
				char name[PROC_NUMBUF];
				int len;

				if (!fcheck_files(files, fd))
					continue;
				rcu_read_unlock();

				len = snprintf(name, sizeof(name), "%d", fd);
				if (proc_fill_cache(filp, dirent, filldir,
						    name, len, instantiate,
						    p, &fd) < 0) {
					rcu_read_lock();
					break;
				}
				rcu_read_lock();
			}
			rcu_read_unlock();
			put_files_struct(files);
	}
out:
	put_task_struct(p);
out_no_task:
	return retval;
}

static struct dentry *proc_lookupfd(struct inode *dir, struct dentry *dentry,
				    struct nameidata *nd)
{
	return proc_lookupfd_common(dir, dentry, proc_fd_instantiate);
}

static int proc_readfd(struct file *filp, void *dirent, filldir_t filldir)
{
	return proc_readfd_common(filp, dirent, filldir, proc_fd_instantiate);
}

static ssize_t proc_fdinfo_read(struct file *file, char __user *buf,
				      size_t len, loff_t *ppos)
{
	char tmp[PROC_FDINFO_MAX];
	int err = proc_fd_info(file->f_path.dentry->d_inode, NULL, tmp);
	if (!err)
		err = simple_read_from_buffer(buf, len, ppos, tmp, strlen(tmp));
	return err;
}

static const struct file_operations proc_fdinfo_file_operations = {
	.open           = nonseekable_open,
	.read		= proc_fdinfo_read,
	.llseek		= no_llseek,
};

static const struct file_operations proc_fd_operations = {
	.read		= generic_read_dir,
	.readdir	= proc_readfd,
	.llseek		= default_llseek,
};

/*
 * /proc/pid/fd needs a special permission handler so that a process can still
 * access /proc/self/fd after it has executed a setuid().
 */
static int proc_fd_permission(struct inode *inode, int mask, unsigned int flags)
{
	int rv;

	if (flags & IPERM_FLAG_RCU)
		return -ECHILD;
	rv = generic_permission(inode, mask, flags, NULL);
	if (rv == 0)
		return 0;
	if (task_pid(current) == proc_pid(inode))
		rv = 0;
	return rv;
}

/*
 * proc directories can do almost nothing..
 */
static const struct inode_operations proc_fd_inode_operations = {
	.lookup		= proc_lookupfd,
	.permission	= proc_fd_permission,
	.setattr	= proc_setattr,
};

static struct dentry *proc_fdinfo_instantiate(struct inode *dir,
	struct dentry *dentry, struct task_struct *task, const void *ptr)
{
	unsigned fd = *(unsigned *)ptr;
 	struct inode *inode;
 	struct proc_inode *ei;
	struct dentry *error = ERR_PTR(-ENOENT);

	inode = proc_pid_make_inode(dir->i_sb, task);
	if (!inode)
		goto out;
	ei = PROC_I(inode);
	ei->fd = fd;
	inode->i_mode = S_IFREG | S_IRUSR;
	inode->i_fop = &proc_fdinfo_file_operations;
	d_set_d_op(dentry, &tid_fd_dentry_operations);
	d_add(dentry, inode);
	/* Close the race of the process dying before we return the dentry */
	if (tid_fd_revalidate(dentry, NULL))
		error = NULL;

 out:
	return error;
}

static struct dentry *proc_lookupfdinfo(struct inode *dir,
					struct dentry *dentry,
					struct nameidata *nd)
{
	return proc_lookupfd_common(dir, dentry, proc_fdinfo_instantiate);
}

static int proc_readfdinfo(struct file *filp, void *dirent, filldir_t filldir)
{
	return proc_readfd_common(filp, dirent, filldir,
				  proc_fdinfo_instantiate);
}

static const struct file_operations proc_fdinfo_operations = {
	.read		= generic_read_dir,
	.readdir	= proc_readfdinfo,
	.llseek		= default_llseek,
};

/*
 * proc directories can do almost nothing..
 */
static const struct inode_operations proc_fdinfo_inode_operations = {
	.lookup		= proc_lookupfdinfo,
	.setattr	= proc_setattr,
};


static struct dentry *proc_pident_instantiate(struct inode *dir,
	struct dentry *dentry, struct task_struct *task, const void *ptr)
{
	const struct pid_entry *p = ptr;
	struct inode *inode;
	struct proc_inode *ei;
	struct dentry *error = ERR_PTR(-ENOENT);

	inode = proc_pid_make_inode(dir->i_sb, task);
	if (!inode)
		goto out;

	ei = PROC_I(inode);
	inode->i_mode = p->mode;
	if (S_ISDIR(inode->i_mode))
		inode->i_nlink = 2;	/* Use getattr to fix if necessary */
	if (p->iop)
		inode->i_op = p->iop;
	if (p->fop)
		inode->i_fop = p->fop;
	ei->op = p->op;
	d_set_d_op(dentry, &pid_dentry_operations);
	d_add(dentry, inode);
	/* Close the race of the process dying before we return the dentry */
	if (pid_revalidate(dentry, NULL))
		error = NULL;
out:
	return error;
}

static struct dentry *proc_pident_lookup(struct inode *dir, 
					 struct dentry *dentry,
					 const struct pid_entry *ents,
					 unsigned int nents)
{
	struct dentry *error;
	struct task_struct *task = get_proc_task(dir);
	const struct pid_entry *p, *last;

	error = ERR_PTR(-ENOENT);

	if (!task)
		goto out_no_task;

	/*
	 * Yes, it does not scale. And it should not. Don't add
	 * new entries into /proc/<tgid>/ without very good reasons.
	 */
	last = &ents[nents - 1];
	for (p = ents; p <= last; p++) {
		if (p->len != dentry->d_name.len)
			continue;
		if (!memcmp(dentry->d_name.name, p->name, p->len))
			break;
	}
	if (p > last)
		goto out;

	error = proc_pident_instantiate(dir, dentry, task, p);
out:
	put_task_struct(task);
out_no_task:
	return error;
}

static int proc_pident_fill_cache(struct file *filp, void *dirent,
	filldir_t filldir, struct task_struct *task, const struct pid_entry *p)
{
	return proc_fill_cache(filp, dirent, filldir, p->name, p->len,
				proc_pident_instantiate, task, p);
}

static int proc_pident_readdir(struct file *filp,
		void *dirent, filldir_t filldir,
		const struct pid_entry *ents, unsigned int nents)
{
	int i;
	struct dentry *dentry = filp->f_path.dentry;
	struct inode *inode = dentry->d_inode;
	struct task_struct *task = get_proc_task(inode);
	const struct pid_entry *p, *last;
	ino_t ino;
	int ret;

	ret = -ENOENT;
	if (!task)
		goto out_no_task;

	ret = 0;
	i = filp->f_pos;
	switch (i) {
	case 0:
		ino = inode->i_ino;
		if (filldir(dirent, ".", 1, i, ino, DT_DIR) < 0)
			goto out;
		i++;
		filp->f_pos++;
		/* fall through */
	case 1:
		ino = parent_ino(dentry);
		if (filldir(dirent, "..", 2, i, ino, DT_DIR) < 0)
			goto out;
		i++;
		filp->f_pos++;
		/* fall through */
	default:
		i -= 2;
		if (i >= nents) {
			ret = 1;
			goto out;
		}
		p = ents + i;
		last = &ents[nents - 1];
		while (p <= last) {
			if (proc_pident_fill_cache(filp, dirent, filldir, task, p) < 0)
				goto out;
			filp->f_pos++;
			p++;
		}
	}

	ret = 1;
out:
	put_task_struct(task);
out_no_task:
	return ret;
}

#ifdef CONFIG_SECURITY
static ssize_t proc_pid_attr_read(struct file * file, char __user * buf,
				  size_t count, loff_t *ppos)
{
	struct inode * inode = file->f_path.dentry->d_inode;
	char *p = NULL;
	ssize_t length;
	struct task_struct *task = get_proc_task(inode);

	if (!task)
		return -ESRCH;

	length = security_getprocattr(task,
				      (char*)file->f_path.dentry->d_name.name,
				      &p);
	put_task_struct(task);
	if (length > 0)
		length = simple_read_from_buffer(buf, count, ppos, p, length);
	kfree(p);
	return length;
}

static ssize_t proc_pid_attr_write(struct file * file, const char __user * buf,
				   size_t count, loff_t *ppos)
{
	struct inode * inode = file->f_path.dentry->d_inode;
	char *page;
	ssize_t length;
	struct task_struct *task = get_proc_task(inode);

	length = -ESRCH;
	if (!task)
		goto out_no_task;
	if (count > PAGE_SIZE)
		count = PAGE_SIZE;

	/* No partial writes. */
	length = -EINVAL;
	if (*ppos != 0)
		goto out;

	length = -ENOMEM;
	page = (char*)__get_free_page(GFP_TEMPORARY);
	if (!page)
		goto out;

	length = -EFAULT;
	if (copy_from_user(page, buf, count))
		goto out_free;

	/* Guard against adverse ptrace interaction */
	length = mutex_lock_interruptible(&task->signal->cred_guard_mutex);
	if (length < 0)
		goto out_free;

	length = security_setprocattr(task,
				      (char*)file->f_path.dentry->d_name.name,
				      (void*)page, count);
	mutex_unlock(&task->signal->cred_guard_mutex);
out_free:
	free_page((unsigned long) page);
out:
	put_task_struct(task);
out_no_task:
	return length;
}

static const struct file_operations proc_pid_attr_operations = {
	.read		= proc_pid_attr_read,
	.write		= proc_pid_attr_write,
	.llseek		= generic_file_llseek,
};

static const struct pid_entry attr_dir_stuff[] = {
	REG("current",    S_IRUGO|S_IWUGO, proc_pid_attr_operations),
	REG("prev",       S_IRUGO,	   proc_pid_attr_operations),
	REG("exec",       S_IRUGO|S_IWUGO, proc_pid_attr_operations),
	REG("fscreate",   S_IRUGO|S_IWUGO, proc_pid_attr_operations),
	REG("keycreate",  S_IRUGO|S_IWUGO, proc_pid_attr_operations),
	REG("sockcreate", S_IRUGO|S_IWUGO, proc_pid_attr_operations),
};

static int proc_attr_dir_readdir(struct file * filp,
			     void * dirent, filldir_t filldir)
{
	return proc_pident_readdir(filp,dirent,filldir,
				   attr_dir_stuff,ARRAY_SIZE(attr_dir_stuff));
}

static const struct file_operations proc_attr_dir_operations = {
	.read		= generic_read_dir,
	.readdir	= proc_attr_dir_readdir,
	.llseek		= default_llseek,
};

static struct dentry *proc_attr_dir_lookup(struct inode *dir,
				struct dentry *dentry, struct nameidata *nd)
{
	return proc_pident_lookup(dir, dentry,
				  attr_dir_stuff, ARRAY_SIZE(attr_dir_stuff));
}

static const struct inode_operations proc_attr_dir_inode_operations = {
	.lookup		= proc_attr_dir_lookup,
	.getattr	= pid_getattr,
	.setattr	= proc_setattr,
};

#endif

#ifdef CONFIG_ELF_CORE
static ssize_t proc_coredump_filter_read(struct file *file, char __user *buf,
					 size_t count, loff_t *ppos)
{
	struct task_struct *task = get_proc_task(file->f_dentry->d_inode);
	struct mm_struct *mm;
	char buffer[PROC_NUMBUF];
	size_t len;
	int ret;

	if (!task)
		return -ESRCH;

	ret = 0;
	mm = get_task_mm(task);
	if (mm) {
		len = snprintf(buffer, sizeof(buffer), "%08lx\n",
			       ((mm->flags & MMF_DUMP_FILTER_MASK) >>
				MMF_DUMP_FILTER_SHIFT));
		mmput(mm);
		ret = simple_read_from_buffer(buf, count, ppos, buffer, len);
	}

	put_task_struct(task);

	return ret;
}

static ssize_t proc_coredump_filter_write(struct file *file,
					  const char __user *buf,
					  size_t count,
					  loff_t *ppos)
{
	struct task_struct *task;
	struct mm_struct *mm;
	char buffer[PROC_NUMBUF], *end;
	unsigned int val;
	int ret;
	int i;
	unsigned long mask;

	ret = -EFAULT;
	memset(buffer, 0, sizeof(buffer));
	if (count > sizeof(buffer) - 1)
		count = sizeof(buffer) - 1;
	if (copy_from_user(buffer, buf, count))
		goto out_no_task;

	ret = -EINVAL;
	val = (unsigned int)simple_strtoul(buffer, &end, 0);
	if (*end == '\n')
		end++;
	if (end - buffer == 0)
		goto out_no_task;

	ret = -ESRCH;
	task = get_proc_task(file->f_dentry->d_inode);
	if (!task)
		goto out_no_task;

	ret = end - buffer;
	mm = get_task_mm(task);
	if (!mm)
		goto out_no_mm;

	for (i = 0, mask = 1; i < MMF_DUMP_FILTER_BITS; i++, mask <<= 1) {
		if (val & mask)
			set_bit(i + MMF_DUMP_FILTER_SHIFT, &mm->flags);
		else
			clear_bit(i + MMF_DUMP_FILTER_SHIFT, &mm->flags);
	}

	mmput(mm);
 out_no_mm:
	put_task_struct(task);
 out_no_task:
	return ret;
}

static const struct file_operations proc_coredump_filter_operations = {
	.read		= proc_coredump_filter_read,
	.write		= proc_coredump_filter_write,
	.llseek		= generic_file_llseek,
};
#endif

/*
 * /proc/self:
 */
static int proc_self_readlink(struct dentry *dentry, char __user *buffer,
			      int buflen)
{
	struct pid_namespace *ns = dentry->d_sb->s_fs_info;
	pid_t tgid = task_tgid_nr_ns(current, ns);
	char tmp[PROC_NUMBUF];
	if (!tgid)
		return -ENOENT;
	sprintf(tmp, "%d", tgid);
	return vfs_readlink(dentry,buffer,buflen,tmp);
}

static void *proc_self_follow_link(struct dentry *dentry, struct nameidata *nd)
{
	struct pid_namespace *ns = dentry->d_sb->s_fs_info;
	pid_t tgid = task_tgid_nr_ns(current, ns);
	char *name = ERR_PTR(-ENOENT);
	if (tgid) {
		name = __getname();
		if (!name)
			name = ERR_PTR(-ENOMEM);
		else
			sprintf(name, "%d", tgid);
	}
	nd_set_link(nd, name);
	return NULL;
}

static void proc_self_put_link(struct dentry *dentry, struct nameidata *nd,
				void *cookie)
{
	char *s = nd_get_link(nd);
	if (!IS_ERR(s))
		__putname(s);
}

static const struct inode_operations proc_self_inode_operations = {
	.readlink	= proc_self_readlink,
	.follow_link	= proc_self_follow_link,
	.put_link	= proc_self_put_link,
};

/*
 * proc base
 *
 * These are the directory entries in the root directory of /proc
 * that properly belong to the /proc filesystem, as they describe
 * describe something that is process related.
 */
static const struct pid_entry proc_base_stuff[] = {
	NOD("self", S_IFLNK|S_IRWXUGO,
		&proc_self_inode_operations, NULL, {}),
};

static struct dentry *proc_base_instantiate(struct inode *dir,
	struct dentry *dentry, struct task_struct *task, const void *ptr)
{
	const struct pid_entry *p = ptr;
	struct inode *inode;
	struct proc_inode *ei;
	struct dentry *error;

	/* Allocate the inode */
	error = ERR_PTR(-ENOMEM);
	inode = new_inode(dir->i_sb);
	if (!inode)
		goto out;

	/* Initialize the inode */
	ei = PROC_I(inode);
	inode->i_ino = get_next_ino();
	inode->i_mtime = inode->i_atime = inode->i_ctime = CURRENT_TIME;

	/*
	 * grab the reference to the task.
	 */
	ei->pid = get_task_pid(task, PIDTYPE_PID);
	if (!ei->pid)
		goto out_iput;

	inode->i_mode = p->mode;
	if (S_ISDIR(inode->i_mode))
		inode->i_nlink = 2;
	if (S_ISLNK(inode->i_mode))
		inode->i_size = 64;
	if (p->iop)
		inode->i_op = p->iop;
	if (p->fop)
		inode->i_fop = p->fop;
	ei->op = p->op;
	d_add(dentry, inode);
	error = NULL;
out:
	return error;
out_iput:
	iput(inode);
	goto out;
}

static struct dentry *proc_base_lookup(struct inode *dir, struct dentry *dentry)
{
	struct dentry *error;
	struct task_struct *task = get_proc_task(dir);
	const struct pid_entry *p, *last;

	error = ERR_PTR(-ENOENT);

	if (!task)
		goto out_no_task;

	/* Lookup the directory entry */
	last = &proc_base_stuff[ARRAY_SIZE(proc_base_stuff) - 1];
	for (p = proc_base_stuff; p <= last; p++) {
		if (p->len != dentry->d_name.len)
			continue;
		if (!memcmp(dentry->d_name.name, p->name, p->len))
			break;
	}
	if (p > last)
		goto out;

	error = proc_base_instantiate(dir, dentry, task, p);

out:
	put_task_struct(task);
out_no_task:
	return error;
}

static int proc_base_fill_cache(struct file *filp, void *dirent,
	filldir_t filldir, struct task_struct *task, const struct pid_entry *p)
{
	return proc_fill_cache(filp, dirent, filldir, p->name, p->len,
				proc_base_instantiate, task, p);
}

#ifdef CONFIG_TASK_IO_ACCOUNTING
static int do_io_accounting(struct task_struct *task, char *buffer, int whole)
{
	struct task_io_accounting acct = task->ioac;
	unsigned long flags;

	if (whole && lock_task_sighand(task, &flags)) {
		struct task_struct *t = task;

		task_io_accounting_add(&acct, &task->signal->ioac);
		while_each_thread(task, t)
			task_io_accounting_add(&acct, &t->ioac);

		unlock_task_sighand(task, &flags);
	}
	return sprintf(buffer,
			"rchar: %llu\n"
			"wchar: %llu\n"
			"syscr: %llu\n"
			"syscw: %llu\n"
			"read_bytes: %llu\n"
			"write_bytes: %llu\n"
			"cancelled_write_bytes: %llu\n",
			(unsigned long long)acct.rchar,
			(unsigned long long)acct.wchar,
			(unsigned long long)acct.syscr,
			(unsigned long long)acct.syscw,
			(unsigned long long)acct.read_bytes,
			(unsigned long long)acct.write_bytes,
			(unsigned long long)acct.cancelled_write_bytes);
}

static int proc_tid_io_accounting(struct task_struct *task, char *buffer)
{
	return do_io_accounting(task, buffer, 0);
}

static int proc_tgid_io_accounting(struct task_struct *task, char *buffer)
{
	return do_io_accounting(task, buffer, 1);
}
#endif /* CONFIG_TASK_IO_ACCOUNTING */

static int proc_pid_personality(struct seq_file *m, struct pid_namespace *ns,
				struct pid *pid, struct task_struct *task)
{
	int err = lock_trace(task);
	if (!err) {
		seq_printf(m, "%08x\n", task->personality);
		unlock_trace(task);
	}
	return err;
}

/*
 * Thread groups
 */
static const struct file_operations proc_task_operations;
static const struct inode_operations proc_task_inode_operations;

static const struct pid_entry tgid_base_stuff[] = {
	DIR("task",       S_IRUGO|S_IXUGO, proc_task_inode_operations, proc_task_operations),
	DIR("fd",         S_IRUSR|S_IXUSR, proc_fd_inode_operations, proc_fd_operations),
	DIR("fdinfo",     S_IRUSR|S_IXUSR, proc_fdinfo_inode_operations, proc_fdinfo_operations),
#ifdef CONFIG_NET
	DIR("net",        S_IRUGO|S_IXUGO, proc_net_inode_operations, proc_net_operations),
#endif
	REG("environ",    S_IRUSR, proc_environ_operations),
	INF("auxv",       S_IRUSR, proc_pid_auxv),
	ONE("status",     S_IRUGO, proc_pid_status),
	ONE("personality", S_IRUGO, proc_pid_personality),
	INF("limits",	  S_IRUGO, proc_pid_limits),
#ifdef CONFIG_SCHED_DEBUG
	REG("sched",      S_IRUGO|S_IWUSR, proc_pid_sched_operations),
#endif
#ifdef CONFIG_SCHED_AUTOGROUP
	REG("autogroup",  S_IRUGO|S_IWUSR, proc_pid_sched_autogroup_operations),
#endif
	REG("comm",      S_IRUGO|S_IWUSR, proc_pid_set_comm_operations),
#ifdef CONFIG_HAVE_ARCH_TRACEHOOK
	INF("syscall",    S_IRUGO, proc_pid_syscall),
#endif
	INF("cmdline",    S_IRUGO, proc_pid_cmdline),
	ONE("stat",       S_IRUGO, proc_tgid_stat),
	ONE("statm",      S_IRUGO, proc_pid_statm),
	REG("maps",       S_IRUGO, proc_maps_operations),
#ifdef CONFIG_NUMA
	REG("numa_maps",  S_IRUGO, proc_numa_maps_operations),
#endif
	REG("mem",        S_IRUSR|S_IWUSR, proc_mem_operations),
	LNK("cwd",        proc_cwd_link),
	LNK("root",       proc_root_link),
	LNK("exe",        proc_exe_link),
	REG("mounts",     S_IRUGO, proc_mounts_operations),
	REG("mountinfo",  S_IRUGO, proc_mountinfo_operations),
	REG("mountstats", S_IRUSR, proc_mountstats_operations),
#ifdef CONFIG_PROC_PAGE_MONITOR
	REG("clear_refs", S_IWUSR, proc_clear_refs_operations),
	REG("smaps",      S_IRUGO, proc_smaps_operations),
	REG("pagemap",    S_IRUGO, proc_pagemap_operations),
#endif
#ifdef CONFIG_SECURITY
	DIR("attr",       S_IRUGO|S_IXUGO, proc_attr_dir_inode_operations, proc_attr_dir_operations),
#endif
#ifdef CONFIG_KALLSYMS
	INF("wchan",      S_IRUGO, proc_pid_wchan),
#endif
#ifdef CONFIG_STACKTRACE
	ONE("stack",      S_IRUGO, proc_pid_stack),
#endif
#ifdef CONFIG_SCHEDSTATS
	INF("schedstat",  S_IRUGO, proc_pid_schedstat),
#endif
#ifdef CONFIG_LATENCYTOP
	REG("latency",  S_IRUGO, proc_lstats_operations),
#endif
#ifdef CONFIG_PROC_PID_CPUSET
	REG("cpuset",     S_IRUGO, proc_cpuset_operations),
#endif
#ifdef CONFIG_CGROUPS
	REG("cgroup",  S_IRUGO, proc_cgroup_operations),
#endif
	INF("oom_score",  S_IRUGO, proc_oom_score),
	REG("oom_adj",    S_IRUGO|S_IWUSR, proc_oom_adjust_operations),
	REG("oom_score_adj", S_IRUGO|S_IWUSR, proc_oom_score_adj_operations),
#ifdef CONFIG_AUDITSYSCALL
	REG("loginuid",   S_IWUSR|S_IRUGO, proc_loginuid_operations),
	REG("sessionid",  S_IRUGO, proc_sessionid_operations),
#endif
#ifdef CONFIG_FAULT_INJECTION
	REG("make-it-fail", S_IRUGO|S_IWUSR, proc_fault_inject_operations),
#endif
#ifdef CONFIG_ELF_CORE
	REG("coredump_filter", S_IRUGO|S_IWUSR, proc_coredump_filter_operations),
#endif
#ifdef CONFIG_TASK_IO_ACCOUNTING
	INF("io",	S_IRUGO, proc_tgid_io_accounting),
#endif
};

static int proc_tgid_base_readdir(struct file * filp,
			     void * dirent, filldir_t filldir)
{
	return proc_pident_readdir(filp,dirent,filldir,
				   tgid_base_stuff,ARRAY_SIZE(tgid_base_stuff));
}

static const struct file_operations proc_tgid_base_operations = {
	.read		= generic_read_dir,
	.readdir	= proc_tgid_base_readdir,
	.llseek		= default_llseek,
};

static struct dentry *proc_tgid_base_lookup(struct inode *dir, struct dentry *dentry, struct nameidata *nd){
	return proc_pident_lookup(dir, dentry,
				  tgid_base_stuff, ARRAY_SIZE(tgid_base_stuff));
}

static const struct inode_operations proc_tgid_base_inode_operations = {
	.lookup		= proc_tgid_base_lookup,
	.getattr	= pid_getattr,
	.setattr	= proc_setattr,
};

static void proc_flush_task_mnt(struct vfsmount *mnt, pid_t pid, pid_t tgid)
{
	struct dentry *dentry, *leader, *dir;
	char buf[PROC_NUMBUF];
	struct qstr name;

	name.name = buf;
	name.len = snprintf(buf, sizeof(buf), "%d", pid);
	dentry = d_hash_and_lookup(mnt->mnt_root, &name);
	if (dentry) {
		shrink_dcache_parent(dentry);
		d_drop(dentry);
		dput(dentry);
	}

	name.name = buf;
	name.len = snprintf(buf, sizeof(buf), "%d", tgid);
	leader = d_hash_and_lookup(mnt->mnt_root, &name);
	if (!leader)
		goto out;

	name.name = "task";
	name.len = strlen(name.name);
	dir = d_hash_and_lookup(leader, &name);
	if (!dir)
		goto out_put_leader;

	name.name = buf;
	name.len = snprintf(buf, sizeof(buf), "%d", pid);
	dentry = d_hash_and_lookup(dir, &name);
	if (dentry) {
		shrink_dcache_parent(dentry);
		d_drop(dentry);
		dput(dentry);
	}

	dput(dir);
out_put_leader:
	dput(leader);
out:
	return;
}

/**
 * proc_flush_task -  Remove dcache entries for @task from the /proc dcache.
 * @task: task that should be flushed.
 *
 * When flushing dentries from proc, one needs to flush them from global
 * proc (proc_mnt) and from all the namespaces' procs this task was seen
 * in. This call is supposed to do all of this job.
 *
 * Looks in the dcache for
 * /proc/@pid
 * /proc/@tgid/task/@pid
 * if either directory is present flushes it and all of it'ts children
 * from the dcache.
 *
 * It is safe and reasonable to cache /proc entries for a task until
 * that task exits.  After that they just clog up the dcache with
 * useless entries, possibly causing useful dcache entries to be
 * flushed instead.  This routine is proved to flush those useless
 * dcache entries at process exit time.
 *
 * NOTE: This routine is just an optimization so it does not guarantee
 *       that no dcache entries will exist at process exit time it
 *       just makes it very unlikely that any will persist.
 */

void proc_flush_task(struct task_struct *task)
{
	int i;
	struct pid *pid, *tgid;
	struct upid *upid;

	pid = task_pid(task);
	tgid = task_tgid(task);

	for (i = 0; i <= pid->level; i++) {
		upid = &pid->numbers[i];
		proc_flush_task_mnt(upid->ns->proc_mnt, upid->nr,
					tgid->numbers[i].nr);
	}

	upid = &pid->numbers[pid->level];
	if (upid->nr == 1)
		pid_ns_release_proc(upid->ns);
}

static struct dentry *proc_pid_instantiate(struct inode *dir,
					   struct dentry * dentry,
					   struct task_struct *task, const void *ptr)
{
	struct dentry *error = ERR_PTR(-ENOENT);
	struct inode *inode;

	inode = proc_pid_make_inode(dir->i_sb, task);
	if (!inode)
		goto out;

	inode->i_mode = S_IFDIR|S_IRUGO|S_IXUGO;
	inode->i_op = &proc_tgid_base_inode_operations;
	inode->i_fop = &proc_tgid_base_operations;
	inode->i_flags|=S_IMMUTABLE;

	inode->i_nlink = 2 + pid_entry_count_dirs(tgid_base_stuff,
		ARRAY_SIZE(tgid_base_stuff));

	d_set_d_op(dentry, &pid_dentry_operations);

	d_add(dentry, inode);
	/* Close the race of the process dying before we return the dentry */
	if (pid_revalidate(dentry, NULL))
		error = NULL;
out:
	return error;
}

struct dentry *proc_pid_lookup(struct inode *dir, struct dentry * dentry, struct nameidata *nd)
{
	struct dentry *result;
	struct task_struct *task;
	unsigned tgid;
	struct pid_namespace *ns;

	result = proc_base_lookup(dir, dentry);
	if (!IS_ERR(result) || PTR_ERR(result) != -ENOENT)
		goto out;

	tgid = name_to_int(dentry);
	if (tgid == ~0U)
		goto out;

	ns = dentry->d_sb->s_fs_info;
	rcu_read_lock();
	task = find_task_by_pid_ns(tgid, ns);
	if (task)
		get_task_struct(task);
	rcu_read_unlock();
	if (!task)
		goto out;

	result = proc_pid_instantiate(dir, dentry, task, NULL);
	put_task_struct(task);
out:
	return result;
}

/*
 * Find the first task with tgid >= tgid
 *
 */
struct tgid_iter {
	unsigned int tgid;
	struct task_struct *task;
};
static struct tgid_iter next_tgid(struct pid_namespace *ns, struct tgid_iter iter)
{
	struct pid *pid;

	if (iter.task)
		put_task_struct(iter.task);
	rcu_read_lock();
retry:
	iter.task = NULL;
	pid = find_ge_pid(iter.tgid, ns);
	if (pid) {
		iter.tgid = pid_nr_ns(pid, ns);
		iter.task = pid_task(pid, PIDTYPE_PID);
		/* What we to know is if the pid we have find is the
		 * pid of a thread_group_leader.  Testing for task
		 * being a thread_group_leader is the obvious thing
		 * todo but there is a window when it fails, due to
		 * the pid transfer logic in de_thread.
		 *
		 * So we perform the straight forward test of seeing
		 * if the pid we have found is the pid of a thread
		 * group leader, and don't worry if the task we have
		 * found doesn't happen to be a thread group leader.
		 * As we don't care in the case of readdir.
		 */
		if (!iter.task || !has_group_leader_pid(iter.task)) {
			iter.tgid += 1;
			goto retry;
		}
		get_task_struct(iter.task);
	}
	rcu_read_unlock();
	return iter;
}

#define TGID_OFFSET (FIRST_PROCESS_ENTRY + ARRAY_SIZE(proc_base_stuff))

static int proc_pid_fill_cache(struct file *filp, void *dirent, filldir_t filldir,
	struct tgid_iter iter)
{
	char name[PROC_NUMBUF];
	int len = snprintf(name, sizeof(name), "%d", iter.tgid);
	return proc_fill_cache(filp, dirent, filldir, name, len,
				proc_pid_instantiate, iter.task, NULL);
}

/* for the /proc/ directory itself, after non-process stuff has been done */
int proc_pid_readdir(struct file * filp, void * dirent, filldir_t filldir)
{
	unsigned int nr = filp->f_pos - FIRST_PROCESS_ENTRY;
	struct task_struct *reaper = get_proc_task(filp->f_path.dentry->d_inode);
	struct tgid_iter iter;
	struct pid_namespace *ns;

	if (!reaper)
		goto out_no_task;

	for (; nr < ARRAY_SIZE(proc_base_stuff); filp->f_pos++, nr++) {
		const struct pid_entry *p = &proc_base_stuff[nr];
		if (proc_base_fill_cache(filp, dirent, filldir, reaper, p) < 0)
			goto out;
	}

	ns = filp->f_dentry->d_sb->s_fs_info;
	iter.task = NULL;
	iter.tgid = filp->f_pos - TGID_OFFSET;
	for (iter = next_tgid(ns, iter);
	     iter.task;
	     iter.tgid += 1, iter = next_tgid(ns, iter)) {
		filp->f_pos = iter.tgid + TGID_OFFSET;
		if (proc_pid_fill_cache(filp, dirent, filldir, iter) < 0) {
			put_task_struct(iter.task);
			goto out;
		}
	}
	filp->f_pos = PID_MAX_LIMIT + TGID_OFFSET;
out:
	put_task_struct(reaper);
out_no_task:
	return 0;
}

/*
 * Tasks
 */
static const struct pid_entry tid_base_stuff[] = {
	DIR("fd",        S_IRUSR|S_IXUSR, proc_fd_inode_operations, proc_fd_operations),
	DIR("fdinfo",    S_IRUSR|S_IXUSR, proc_fdinfo_inode_operations, proc_fdinfo_operations),
	REG("environ",   S_IRUSR, proc_environ_operations),
	INF("auxv",      S_IRUSR, proc_pid_auxv),
	ONE("status",    S_IRUGO, proc_pid_status),
	ONE("personality", S_IRUGO, proc_pid_personality),
	INF("limits",	 S_IRUGO, proc_pid_limits),
#ifdef CONFIG_SCHED_DEBUG
	REG("sched",     S_IRUGO|S_IWUSR, proc_pid_sched_operations),
#endif
	REG("comm",      S_IRUGO|S_IWUSR, proc_pid_set_comm_operations),
#ifdef CONFIG_HAVE_ARCH_TRACEHOOK
	INF("syscall",   S_IRUGO, proc_pid_syscall),
#endif
	INF("cmdline",   S_IRUGO, proc_pid_cmdline),
	ONE("stat",      S_IRUGO, proc_tid_stat),
	ONE("statm",     S_IRUGO, proc_pid_statm),
	REG("maps",      S_IRUGO, proc_maps_operations),
#ifdef CONFIG_NUMA
	REG("numa_maps", S_IRUGO, proc_numa_maps_operations),
#endif
	REG("mem",       S_IRUSR|S_IWUSR, proc_mem_operations),
	LNK("cwd",       proc_cwd_link),
	LNK("root",      proc_root_link),
	LNK("exe",       proc_exe_link),
	REG("mounts",    S_IRUGO, proc_mounts_operations),
	REG("mountinfo",  S_IRUGO, proc_mountinfo_operations),
#ifdef CONFIG_PROC_PAGE_MONITOR
	REG("clear_refs", S_IWUSR, proc_clear_refs_operations),
	REG("smaps",     S_IRUGO, proc_smaps_operations),
	REG("pagemap",    S_IRUGO, proc_pagemap_operations),
#endif
#ifdef CONFIG_SECURITY
	DIR("attr",      S_IRUGO|S_IXUGO, proc_attr_dir_inode_operations, proc_attr_dir_operations),
#endif
#ifdef CONFIG_KALLSYMS
	INF("wchan",     S_IRUGO, proc_pid_wchan),
#endif
#ifdef CONFIG_STACKTRACE
	ONE("stack",      S_IRUGO, proc_pid_stack),
#endif
#ifdef CONFIG_SCHEDSTATS
	INF("schedstat", S_IRUGO, proc_pid_schedstat),
#endif
#ifdef CONFIG_LATENCYTOP
	REG("latency",  S_IRUGO, proc_lstats_operations),
#endif
#ifdef CONFIG_PROC_PID_CPUSET
	REG("cpuset",    S_IRUGO, proc_cpuset_operations),
#endif
#ifdef CONFIG_CGROUPS
	REG("cgroup",  S_IRUGO, proc_cgroup_operations),
#endif
	INF("oom_score", S_IRUGO, proc_oom_score),
	REG("oom_adj",   S_IRUGO|S_IWUSR, proc_oom_adjust_operations),
	REG("oom_score_adj", S_IRUGO|S_IWUSR, proc_oom_score_adj_operations),
#ifdef CONFIG_AUDITSYSCALL
	REG("loginuid",  S_IWUSR|S_IRUGO, proc_loginuid_operations),
	REG("sessionid",  S_IRUGO, proc_sessionid_operations),
#endif
#ifdef CONFIG_FAULT_INJECTION
	REG("make-it-fail", S_IRUGO|S_IWUSR, proc_fault_inject_operations),
#endif
#ifdef CONFIG_TASK_IO_ACCOUNTING
	INF("io",	S_IRUGO, proc_tid_io_accounting),
#endif
};

static int proc_tid_base_readdir(struct file * filp,
			     void * dirent, filldir_t filldir)
{
	return proc_pident_readdir(filp,dirent,filldir,
				   tid_base_stuff,ARRAY_SIZE(tid_base_stuff));
}

static struct dentry *proc_tid_base_lookup(struct inode *dir, struct dentry *dentry, struct nameidata *nd){
	return proc_pident_lookup(dir, dentry,
				  tid_base_stuff, ARRAY_SIZE(tid_base_stuff));
}

static const struct file_operations proc_tid_base_operations = {
	.read		= generic_read_dir,
	.readdir	= proc_tid_base_readdir,
	.llseek		= default_llseek,
};

static const struct inode_operations proc_tid_base_inode_operations = {
	.lookup		= proc_tid_base_lookup,
	.getattr	= pid_getattr,
	.setattr	= proc_setattr,
};

static struct dentry *proc_task_instantiate(struct inode *dir,
	struct dentry *dentry, struct task_struct *task, const void *ptr)
{
	struct dentry *error = ERR_PTR(-ENOENT);
	struct inode *inode;
	inode = proc_pid_make_inode(dir->i_sb, task);

	if (!inode)
		goto out;
	inode->i_mode = S_IFDIR|S_IRUGO|S_IXUGO;
	inode->i_op = &proc_tid_base_inode_operations;
	inode->i_fop = &proc_tid_base_operations;
	inode->i_flags|=S_IMMUTABLE;

	inode->i_nlink = 2 + pid_entry_count_dirs(tid_base_stuff,
		ARRAY_SIZE(tid_base_stuff));

	d_set_d_op(dentry, &pid_dentry_operations);

	d_add(dentry, inode);
	/* Close the race of the process dying before we return the dentry */
	if (pid_revalidate(dentry, NULL))
		error = NULL;
out:
	return error;
}

static struct dentry *proc_task_lookup(struct inode *dir, struct dentry * dentry, struct nameidata *nd)
{
	struct dentry *result = ERR_PTR(-ENOENT);
	struct task_struct *task;
	struct task_struct *leader = get_proc_task(dir);
	unsigned tid;
	struct pid_namespace *ns;

	if (!leader)
		goto out_no_task;

	tid = name_to_int(dentry);
	if (tid == ~0U)
		goto out;

	ns = dentry->d_sb->s_fs_info;
	rcu_read_lock();
	task = find_task_by_pid_ns(tid, ns);
	if (task)
		get_task_struct(task);
	rcu_read_unlock();
	if (!task)
		goto out;
	if (!same_thread_group(leader, task))
		goto out_drop_task;

	result = proc_task_instantiate(dir, dentry, task, NULL);
out_drop_task:
	put_task_struct(task);
out:
	put_task_struct(leader);
out_no_task:
	return result;
}

/*
 * Find the first tid of a thread group to return to user space.
 *
 * Usually this is just the thread group leader, but if the users
 * buffer was too small or there was a seek into the middle of the
 * directory we have more work todo.
 *
 * In the case of a short read we start with find_task_by_pid.
 *
 * In the case of a seek we start with the leader and walk nr
 * threads past it.
 */
static struct task_struct *first_tid(struct task_struct *leader,
		int tid, int nr, struct pid_namespace *ns)
{
	struct task_struct *pos;

	rcu_read_lock();
	/* Attempt to start with the pid of a thread */
	if (tid && (nr > 0)) {
		pos = find_task_by_pid_ns(tid, ns);
		if (pos && (pos->group_leader == leader))
			goto found;
	}

	/* If nr exceeds the number of threads there is nothing todo */
	pos = NULL;
	if (nr && nr >= get_nr_threads(leader))
		goto out;

	/* If we haven't found our starting place yet start
	 * with the leader and walk nr threads forward.
	 */
	for (pos = leader; nr > 0; --nr) {
		pos = next_thread(pos);
		if (pos == leader) {
			pos = NULL;
			goto out;
		}
	}
found:
	get_task_struct(pos);
out:
	rcu_read_unlock();
	return pos;
}

/*
 * Find the next thread in the thread list.
 * Return NULL if there is an error or no next thread.
 *
 * The reference to the input task_struct is released.
 */
static struct task_struct *next_tid(struct task_struct *start)
{
	struct task_struct *pos = NULL;
	rcu_read_lock();
	if (pid_alive(start)) {
		pos = next_thread(start);
		if (thread_group_leader(pos))
			pos = NULL;
		else
			get_task_struct(pos);
	}
	rcu_read_unlock();
	put_task_struct(start);
	return pos;
}

static int proc_task_fill_cache(struct file *filp, void *dirent, filldir_t filldir,
	struct task_struct *task, int tid)
{
	char name[PROC_NUMBUF];
	int len = snprintf(name, sizeof(name), "%d", tid);
	return proc_fill_cache(filp, dirent, filldir, name, len,
				proc_task_instantiate, task, NULL);
}

/* for the /proc/TGID/task/ directories */
static int proc_task_readdir(struct file * filp, void * dirent, filldir_t filldir)
{
	struct dentry *dentry = filp->f_path.dentry;
	struct inode *inode = dentry->d_inode;
	struct task_struct *leader = NULL;
	struct task_struct *task;
	int retval = -ENOENT;
	ino_t ino;
	int tid;
	struct pid_namespace *ns;

	task = get_proc_task(inode);
	if (!task)
		goto out_no_task;
	rcu_read_lock();
	if (pid_alive(task)) {
		leader = task->group_leader;
		get_task_struct(leader);
	}
	rcu_read_unlock();
	put_task_struct(task);
	if (!leader)
		goto out_no_task;
	retval = 0;

	switch ((unsigned long)filp->f_pos) {
	case 0:
		ino = inode->i_ino;
		if (filldir(dirent, ".", 1, filp->f_pos, ino, DT_DIR) < 0)
			goto out;
		filp->f_pos++;
		/* fall through */
	case 1:
		ino = parent_ino(dentry);
		if (filldir(dirent, "..", 2, filp->f_pos, ino, DT_DIR) < 0)
			goto out;
		filp->f_pos++;
		/* fall through */
	}

	/* f_version caches the tgid value that the last readdir call couldn't
	 * return. lseek aka telldir automagically resets f_version to 0.
	 */
	ns = filp->f_dentry->d_sb->s_fs_info;
	tid = (int)filp->f_version;
	filp->f_version = 0;
	for (task = first_tid(leader, tid, filp->f_pos - 2, ns);
	     task;
	     task = next_tid(task), filp->f_pos++) {
		tid = task_pid_nr_ns(task, ns);
		if (proc_task_fill_cache(filp, dirent, filldir, task, tid) < 0) {
			/* returning this tgid failed, save it as the first
			 * pid for the next readir call */
			filp->f_version = (u64)tid;
			put_task_struct(task);
			break;
		}
	}
out:
	put_task_struct(leader);
out_no_task:
	return retval;
}

static int proc_task_getattr(struct vfsmount *mnt, struct dentry *dentry, struct kstat *stat)
{
	struct inode *inode = dentry->d_inode;
	struct task_struct *p = get_proc_task(inode);
	generic_fillattr(inode, stat);

	if (p) {
		stat->nlink += get_nr_threads(p);
		put_task_struct(p);
	}

	return 0;
}

static const struct inode_operations proc_task_inode_operations = {
	.lookup		= proc_task_lookup,
	.getattr	= proc_task_getattr,
	.setattr	= proc_setattr,
};

static const struct file_operations proc_task_operations = {
	.read		= generic_read_dir,
	.readdir	= proc_task_readdir,
	.llseek		= default_llseek,
};<|MERGE_RESOLUTION|>--- conflicted
+++ resolved
@@ -385,21 +385,15 @@
 	trace.entries		= entries;
 	trace.skip		= 0;
 
-<<<<<<< HEAD
-	for (i = 0; i < trace.nr_entries; i++) {
-		seq_printf(m, "[<%pK>] %pS\n",
-			   (void *)entries[i], (void *)entries[i]);
-=======
 	err = lock_trace(task);
 	if (!err) {
 		save_stack_trace_tsk(task, &trace);
 
 		for (i = 0; i < trace.nr_entries; i++) {
-			seq_printf(m, "[<%p>] %pS\n",
+			seq_printf(m, "[<%pK>] %pS\n",
 				   (void *)entries[i], (void *)entries[i]);
 		}
 		unlock_trace(task);
->>>>>>> a9712bc1
 	}
 	kfree(entries);
 
@@ -837,13 +831,6 @@
 	if (!task)
 		goto out_no_task;
 
-<<<<<<< HEAD
-	ret = check_mem_permission(task);
-	if (ret)
-		goto out;
-
-=======
->>>>>>> a9712bc1
 	ret = -ENOMEM;
 	page = (char *)__get_free_page(GFP_TEMPORARY);
 	if (!page)
@@ -907,11 +894,6 @@
 	if (!task)
 		goto out_no_task;
 
-<<<<<<< HEAD
-	copied = check_mem_permission(task);
-	if (copied)
-		goto out;
-=======
 	mm = check_mem_permission(task);
 	copied = PTR_ERR(mm);
 	if (IS_ERR(mm))
@@ -920,7 +902,6 @@
 	copied = -EIO;
 	if (file->private_data != (void *)((long)current->self_exec_id))
 		goto out_mm;
->>>>>>> a9712bc1
 
 	copied = -ENOMEM;
 	page = (char *)__get_free_page(GFP_TEMPORARY);
@@ -992,13 +973,6 @@
 	if (!task)
 		goto out_no_task;
 
-<<<<<<< HEAD
-	ret = -EPERM;
-	if (!ptrace_may_access(task, PTRACE_MODE_READ))
-		goto out;
-
-=======
->>>>>>> a9712bc1
 	ret = -ENOMEM;
 	page = (char *)__get_free_page(GFP_TEMPORARY);
 	if (!page)
