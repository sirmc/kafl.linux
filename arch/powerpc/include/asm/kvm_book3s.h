/*
 * This program is free software; you can redistribute it and/or modify
 * it under the terms of the GNU General Public License, version 2, as
 * published by the Free Software Foundation.
 *
 * This program is distributed in the hope that it will be useful,
 * but WITHOUT ANY WARRANTY; without even the implied warranty of
 * MERCHANTABILITY or FITNESS FOR A PARTICULAR PURPOSE.  See the
 * GNU General Public License for more details.
 *
 * You should have received a copy of the GNU General Public License
 * along with this program; if not, write to the Free Software
 * Foundation, 51 Franklin Street, Fifth Floor, Boston, MA  02110-1301, USA.
 *
 * Copyright SUSE Linux Products GmbH 2009
 *
 * Authors: Alexander Graf <agraf@suse.de>
 */

#ifndef __ASM_KVM_BOOK3S_H__
#define __ASM_KVM_BOOK3S_H__

#include <linux/types.h>
#include <linux/kvm_host.h>
#include <asm/kvm_book3s_asm.h>

struct kvmppc_bat {
	u64 raw;
	u32 bepi;
	u32 bepi_mask;
	u32 brpn;
	u8 wimg;
	u8 pp;
	bool vs		: 1;
	bool vp		: 1;
};

struct kvmppc_sid_map {
	u64 guest_vsid;
	u64 guest_esid;
	u64 host_vsid;
	bool valid	: 1;
};

#define SID_MAP_BITS    9
#define SID_MAP_NUM     (1 << SID_MAP_BITS)
#define SID_MAP_MASK    (SID_MAP_NUM - 1)

#ifdef CONFIG_PPC_BOOK3S_64
#define SID_CONTEXTS	1
#else
#define SID_CONTEXTS	128
#define VSID_POOL_SIZE	(SID_CONTEXTS * 16)
#endif

struct hpte_cache {
	struct hlist_node list_pte;
	struct hlist_node list_pte_long;
	struct hlist_node list_vpte;
	struct hlist_node list_vpte_long;
#ifdef CONFIG_PPC_BOOK3S_64
	struct hlist_node list_vpte_64k;
#endif
	struct rcu_head rcu_head;
	u64 host_vpn;
	u64 pfn;
	ulong slot;
	struct kvmppc_pte pte;
	int pagesize;
};

struct kvmppc_vcpu_book3s {
	struct kvmppc_sid_map sid_map[SID_MAP_NUM];
	struct {
		u64 esid;
		u64 vsid;
	} slb_shadow[64];
	u8 slb_shadow_max;
	struct kvmppc_bat ibat[8];
	struct kvmppc_bat dbat[8];
	u64 hid[6];
	u64 gqr[8];
	u64 sdr1;
	u64 hior;
	u64 msr_mask;
	u64 purr_offset;
	u64 spurr_offset;
#ifdef CONFIG_PPC_BOOK3S_32
	u32 vsid_pool[VSID_POOL_SIZE];
	u32 vsid_next;
#else
	u64 proto_vsid_first;
	u64 proto_vsid_max;
	u64 proto_vsid_next;
#endif
	int context_id[SID_CONTEXTS];

	bool hior_explicit;		/* HIOR is set by ioctl, not PVR */

	struct hlist_head hpte_hash_pte[HPTEG_HASH_NUM_PTE];
	struct hlist_head hpte_hash_pte_long[HPTEG_HASH_NUM_PTE_LONG];
	struct hlist_head hpte_hash_vpte[HPTEG_HASH_NUM_VPTE];
	struct hlist_head hpte_hash_vpte_long[HPTEG_HASH_NUM_VPTE_LONG];
#ifdef CONFIG_PPC_BOOK3S_64
	struct hlist_head hpte_hash_vpte_64k[HPTEG_HASH_NUM_VPTE_64K];
#endif
	int hpte_cache_count;
	spinlock_t mmu_lock;
};

#define CONTEXT_HOST		0
#define CONTEXT_GUEST		1
#define CONTEXT_GUEST_END	2

#define VSID_REAL	0x07ffffffffc00000ULL
#define VSID_BAT	0x07ffffffffb00000ULL
#define VSID_64K	0x0800000000000000ULL
#define VSID_1T		0x1000000000000000ULL
#define VSID_REAL_DR	0x2000000000000000ULL
#define VSID_REAL_IR	0x4000000000000000ULL
#define VSID_PR		0x8000000000000000ULL

extern void kvmppc_mmu_pte_flush(struct kvm_vcpu *vcpu, ulong ea, ulong ea_mask);
extern void kvmppc_mmu_pte_vflush(struct kvm_vcpu *vcpu, u64 vp, u64 vp_mask);
extern void kvmppc_mmu_pte_pflush(struct kvm_vcpu *vcpu, ulong pa_start, ulong pa_end);
extern void kvmppc_set_msr(struct kvm_vcpu *vcpu, u64 new_msr);
extern void kvmppc_mmu_book3s_64_init(struct kvm_vcpu *vcpu);
extern void kvmppc_mmu_book3s_32_init(struct kvm_vcpu *vcpu);
extern void kvmppc_mmu_book3s_hv_init(struct kvm_vcpu *vcpu);
extern int kvmppc_mmu_map_page(struct kvm_vcpu *vcpu, struct kvmppc_pte *pte,
			       bool iswrite);
extern void kvmppc_mmu_unmap_page(struct kvm_vcpu *vcpu, struct kvmppc_pte *pte);
extern int kvmppc_mmu_map_segment(struct kvm_vcpu *vcpu, ulong eaddr);
extern void kvmppc_mmu_flush_segment(struct kvm_vcpu *vcpu, ulong eaddr, ulong seg_size);
extern void kvmppc_mmu_flush_segments(struct kvm_vcpu *vcpu);
extern int kvmppc_book3s_hv_page_fault(struct kvm_run *run,
			struct kvm_vcpu *vcpu, unsigned long addr,
			unsigned long status);
extern long kvmppc_hv_find_lock_hpte(struct kvm *kvm, gva_t eaddr,
			unsigned long slb_v, unsigned long valid);

extern void kvmppc_mmu_hpte_cache_map(struct kvm_vcpu *vcpu, struct hpte_cache *pte);
extern struct hpte_cache *kvmppc_mmu_hpte_cache_next(struct kvm_vcpu *vcpu);
extern void kvmppc_mmu_hpte_cache_free(struct hpte_cache *pte);
extern void kvmppc_mmu_hpte_destroy(struct kvm_vcpu *vcpu);
extern int kvmppc_mmu_hpte_init(struct kvm_vcpu *vcpu);
extern void kvmppc_mmu_invalidate_pte(struct kvm_vcpu *vcpu, struct hpte_cache *pte);
extern int kvmppc_mmu_hpte_sysinit(void);
extern void kvmppc_mmu_hpte_sysexit(void);
extern int kvmppc_mmu_hv_init(void);

extern int kvmppc_ld(struct kvm_vcpu *vcpu, ulong *eaddr, int size, void *ptr, bool data);
extern int kvmppc_st(struct kvm_vcpu *vcpu, ulong *eaddr, int size, void *ptr, bool data);
extern void kvmppc_book3s_queue_irqprio(struct kvm_vcpu *vcpu, unsigned int vec);
extern void kvmppc_book3s_dequeue_irqprio(struct kvm_vcpu *vcpu,
					  unsigned int vec);
extern void kvmppc_inject_interrupt(struct kvm_vcpu *vcpu, int vec, u64 flags);
extern void kvmppc_set_bat(struct kvm_vcpu *vcpu, struct kvmppc_bat *bat,
			   bool upper, u32 val);
extern void kvmppc_giveup_ext(struct kvm_vcpu *vcpu, ulong msr);
extern int kvmppc_emulate_paired_single(struct kvm_run *run, struct kvm_vcpu *vcpu);
extern pfn_t kvmppc_gfn_to_pfn(struct kvm_vcpu *vcpu, gfn_t gfn, bool writing,
			bool *writable);
extern void kvmppc_add_revmap_chain(struct kvm *kvm, struct revmap_entry *rev,
			unsigned long *rmap, long pte_index, int realmode);
extern void kvmppc_invalidate_hpte(struct kvm *kvm, unsigned long *hptep,
			unsigned long pte_index);
void kvmppc_clear_ref_hpte(struct kvm *kvm, unsigned long *hptep,
			unsigned long pte_index);
extern void *kvmppc_pin_guest_page(struct kvm *kvm, unsigned long addr,
			unsigned long *nb_ret);
extern void kvmppc_unpin_guest_page(struct kvm *kvm, void *addr,
			unsigned long gpa, bool dirty);
extern long kvmppc_virtmode_h_enter(struct kvm_vcpu *vcpu, unsigned long flags,
			long pte_index, unsigned long pteh, unsigned long ptel);
extern long kvmppc_do_h_enter(struct kvm *kvm, unsigned long flags,
			long pte_index, unsigned long pteh, unsigned long ptel,
			pgd_t *pgdir, bool realmode, unsigned long *idx_ret);
extern long kvmppc_do_h_remove(struct kvm *kvm, unsigned long flags,
			unsigned long pte_index, unsigned long avpn,
			unsigned long *hpret);
extern long kvmppc_hv_get_dirty_log(struct kvm *kvm,
			struct kvm_memory_slot *memslot, unsigned long *map);
extern void kvmppc_update_lpcr(struct kvm *kvm, unsigned long lpcr,
			unsigned long mask);

extern void kvmppc_entry_trampoline(void);
extern void kvmppc_hv_entry_trampoline(void);
extern void kvmppc_load_up_fpu(void);
extern void kvmppc_load_up_altivec(void);
extern void kvmppc_load_up_vsx(void);
extern u32 kvmppc_alignment_dsisr(struct kvm_vcpu *vcpu, unsigned int inst);
extern ulong kvmppc_alignment_dar(struct kvm_vcpu *vcpu, unsigned int inst);
extern int kvmppc_h_pr(struct kvm_vcpu *vcpu, unsigned long cmd);
extern void kvmppc_copy_to_svcpu(struct kvmppc_book3s_shadow_vcpu *svcpu,
				 struct kvm_vcpu *vcpu);
extern void kvmppc_copy_from_svcpu(struct kvm_vcpu *vcpu,
				   struct kvmppc_book3s_shadow_vcpu *svcpu);

static inline struct kvmppc_vcpu_book3s *to_book3s(struct kvm_vcpu *vcpu)
{
	return vcpu->arch.book3s;
}

/* Also add subarch specific defines */

#ifdef CONFIG_KVM_BOOK3S_32_HANDLER
#include <asm/kvm_book3s_32.h>
#endif
#ifdef CONFIG_KVM_BOOK3S_64_HANDLER
#include <asm/kvm_book3s_64.h>
#endif

<<<<<<< HEAD
#ifdef CONFIG_KVM_BOOK3S_PR

static inline unsigned long kvmppc_interrupt_offset(struct kvm_vcpu *vcpu)
{
	return to_book3s(vcpu)->hior;
}

static inline void kvmppc_update_int_pending(struct kvm_vcpu *vcpu,
			unsigned long pending_now, unsigned long old_pending)
{
	if (pending_now)
		vcpu->arch.shared->int_pending = 1;
	else if (old_pending)
		vcpu->arch.shared->int_pending = 0;
}

static inline void kvmppc_set_gpr(struct kvm_vcpu *vcpu, int num, ulong val)
{
	if ( num < 14 ) {
		struct kvmppc_book3s_shadow_vcpu *svcpu = svcpu_get(vcpu);
		svcpu->gpr[num] = val;
		svcpu_put(svcpu);
		to_book3s(vcpu)->shadow_vcpu->gpr[num] = val;
	} else
		vcpu->arch.gpr[num] = val;
}

static inline ulong kvmppc_get_gpr(struct kvm_vcpu *vcpu, int num)
{
	if ( num < 14 ) {
		struct kvmppc_book3s_shadow_vcpu *svcpu = svcpu_get(vcpu);
		ulong r = svcpu->gpr[num];
		svcpu_put(svcpu);
		return r;
	} else
		return vcpu->arch.gpr[num];
}

static inline void kvmppc_set_cr(struct kvm_vcpu *vcpu, u32 val)
{
	struct kvmppc_book3s_shadow_vcpu *svcpu = svcpu_get(vcpu);
	svcpu->cr = val;
	svcpu_put(svcpu);
	to_book3s(vcpu)->shadow_vcpu->cr = val;
}

static inline u32 kvmppc_get_cr(struct kvm_vcpu *vcpu)
{
	struct kvmppc_book3s_shadow_vcpu *svcpu = svcpu_get(vcpu);
	u32 r;
	r = svcpu->cr;
	svcpu_put(svcpu);
	return r;
}

static inline void kvmppc_set_xer(struct kvm_vcpu *vcpu, u32 val)
{
	struct kvmppc_book3s_shadow_vcpu *svcpu = svcpu_get(vcpu);
	svcpu->xer = val;
	to_book3s(vcpu)->shadow_vcpu->xer = val;
	svcpu_put(svcpu);
}

static inline u32 kvmppc_get_xer(struct kvm_vcpu *vcpu)
{
	struct kvmppc_book3s_shadow_vcpu *svcpu = svcpu_get(vcpu);
	u32 r;
	r = svcpu->xer;
	svcpu_put(svcpu);
	return r;
}

static inline void kvmppc_set_ctr(struct kvm_vcpu *vcpu, ulong val)
{
	struct kvmppc_book3s_shadow_vcpu *svcpu = svcpu_get(vcpu);
	svcpu->ctr = val;
	svcpu_put(svcpu);
}

static inline ulong kvmppc_get_ctr(struct kvm_vcpu *vcpu)
{
	struct kvmppc_book3s_shadow_vcpu *svcpu = svcpu_get(vcpu);
	ulong r;
	r = svcpu->ctr;
	svcpu_put(svcpu);
	return r;
}

static inline void kvmppc_set_lr(struct kvm_vcpu *vcpu, ulong val)
{
	struct kvmppc_book3s_shadow_vcpu *svcpu = svcpu_get(vcpu);
	svcpu->lr = val;
	svcpu_put(svcpu);
}

static inline ulong kvmppc_get_lr(struct kvm_vcpu *vcpu)
{
	struct kvmppc_book3s_shadow_vcpu *svcpu = svcpu_get(vcpu);
	ulong r;
	r = svcpu->lr;
	svcpu_put(svcpu);
	return r;
}

static inline void kvmppc_set_pc(struct kvm_vcpu *vcpu, ulong val)
{
	struct kvmppc_book3s_shadow_vcpu *svcpu = svcpu_get(vcpu);
	svcpu->pc = val;
	svcpu_put(svcpu);
}

static inline ulong kvmppc_get_pc(struct kvm_vcpu *vcpu)
{
	struct kvmppc_book3s_shadow_vcpu *svcpu = svcpu_get(vcpu);
	ulong r;
	r = svcpu->pc;
	svcpu_put(svcpu);
	return r;
}

static inline u32 kvmppc_get_last_inst(struct kvm_vcpu *vcpu)
{
	ulong pc = kvmppc_get_pc(vcpu);
	struct kvmppc_book3s_shadow_vcpu *svcpu = svcpu_get(vcpu);
	u32 r;

	/* Load the instruction manually if it failed to do so in the
	 * exit path */
	if (svcpu->last_inst == KVM_INST_FETCH_FAILED)
		kvmppc_ld(vcpu, &pc, sizeof(u32), &svcpu->last_inst, false);

	r = svcpu->last_inst;
	svcpu_put(svcpu);
	return r;
}

/*
 * Like kvmppc_get_last_inst(), but for fetching a sc instruction.
 * Because the sc instruction sets SRR0 to point to the following
 * instruction, we have to fetch from pc - 4.
 */
static inline u32 kvmppc_get_last_sc(struct kvm_vcpu *vcpu)
{
	ulong pc = kvmppc_get_pc(vcpu) - 4;
	struct kvmppc_book3s_shadow_vcpu *svcpu = svcpu_get(vcpu);
	u32 r;

	/* Load the instruction manually if it failed to do so in the
	 * exit path */
	if (svcpu->last_inst == KVM_INST_FETCH_FAILED)
		kvmppc_ld(vcpu, &pc, sizeof(u32), &svcpu->last_inst, false);

	r = svcpu->last_inst;
	svcpu_put(svcpu);
	return r;
}

static inline ulong kvmppc_get_fault_dar(struct kvm_vcpu *vcpu)
{
	struct kvmppc_book3s_shadow_vcpu *svcpu = svcpu_get(vcpu);
	ulong r;
	r = svcpu->fault_dar;
	svcpu_put(svcpu);
	return r;
}

static inline bool kvmppc_critical_section(struct kvm_vcpu *vcpu)
{
	ulong crit_raw = vcpu->arch.shared->critical;
	ulong crit_r1 = kvmppc_get_gpr(vcpu, 1);
	bool crit;

	/* Truncate crit indicators in 32 bit mode */
	if (!(vcpu->arch.shared->msr & MSR_SF)) {
		crit_raw &= 0xffffffff;
		crit_r1 &= 0xffffffff;
	}

	/* Critical section when crit == r1 */
	crit = (crit_raw == crit_r1);
	/* ... and we're in supervisor mode */
	crit = crit && !(vcpu->arch.shared->msr & MSR_PR);

	return crit;
}
#else /* CONFIG_KVM_BOOK3S_PR */

static inline unsigned long kvmppc_interrupt_offset(struct kvm_vcpu *vcpu)
{
	return 0;
}

static inline void kvmppc_update_int_pending(struct kvm_vcpu *vcpu,
			unsigned long pending_now, unsigned long old_pending)
{
}

=======
>>>>>>> d8ec26d7
static inline void kvmppc_set_gpr(struct kvm_vcpu *vcpu, int num, ulong val)
{
	vcpu->arch.gpr[num] = val;
}

static inline ulong kvmppc_get_gpr(struct kvm_vcpu *vcpu, int num)
{
	return vcpu->arch.gpr[num];
}

static inline void kvmppc_set_cr(struct kvm_vcpu *vcpu, u32 val)
{
	vcpu->arch.cr = val;
}

static inline u32 kvmppc_get_cr(struct kvm_vcpu *vcpu)
{
	return vcpu->arch.cr;
}

static inline void kvmppc_set_xer(struct kvm_vcpu *vcpu, u32 val)
{
	vcpu->arch.xer = val;
}

static inline u32 kvmppc_get_xer(struct kvm_vcpu *vcpu)
{
	return vcpu->arch.xer;
}

static inline void kvmppc_set_ctr(struct kvm_vcpu *vcpu, ulong val)
{
	vcpu->arch.ctr = val;
}

static inline ulong kvmppc_get_ctr(struct kvm_vcpu *vcpu)
{
	return vcpu->arch.ctr;
}

static inline void kvmppc_set_lr(struct kvm_vcpu *vcpu, ulong val)
{
	vcpu->arch.lr = val;
}

static inline ulong kvmppc_get_lr(struct kvm_vcpu *vcpu)
{
	return vcpu->arch.lr;
}

static inline void kvmppc_set_pc(struct kvm_vcpu *vcpu, ulong val)
{
	vcpu->arch.pc = val;
}

static inline ulong kvmppc_get_pc(struct kvm_vcpu *vcpu)
{
	return vcpu->arch.pc;
}

static inline u32 kvmppc_get_last_inst(struct kvm_vcpu *vcpu)
{
	ulong pc = kvmppc_get_pc(vcpu);

	/* Load the instruction manually if it failed to do so in the
	 * exit path */
	if (vcpu->arch.last_inst == KVM_INST_FETCH_FAILED)
		kvmppc_ld(vcpu, &pc, sizeof(u32), &vcpu->arch.last_inst, false);

	return vcpu->arch.last_inst;
}

/*
 * Like kvmppc_get_last_inst(), but for fetching a sc instruction.
 * Because the sc instruction sets SRR0 to point to the following
 * instruction, we have to fetch from pc - 4.
 */
static inline u32 kvmppc_get_last_sc(struct kvm_vcpu *vcpu)
<<<<<<< HEAD
{
	ulong pc = kvmppc_get_pc(vcpu) - 4;

	/* Load the instruction manually if it failed to do so in the
	 * exit path */
	if (vcpu->arch.last_inst == KVM_INST_FETCH_FAILED)
		kvmppc_ld(vcpu, &pc, sizeof(u32), &vcpu->arch.last_inst, false);

	return vcpu->arch.last_inst;
}

static inline ulong kvmppc_get_fault_dar(struct kvm_vcpu *vcpu)
=======
>>>>>>> d8ec26d7
{
	ulong pc = kvmppc_get_pc(vcpu) - 4;

	/* Load the instruction manually if it failed to do so in the
	 * exit path */
	if (vcpu->arch.last_inst == KVM_INST_FETCH_FAILED)
		kvmppc_ld(vcpu, &pc, sizeof(u32), &vcpu->arch.last_inst, false);

	return vcpu->arch.last_inst;
}

static inline ulong kvmppc_get_fault_dar(struct kvm_vcpu *vcpu)
{
	return vcpu->arch.fault_dar;
}

/* Magic register values loaded into r3 and r4 before the 'sc' assembly
 * instruction for the OSI hypercalls */
#define OSI_SC_MAGIC_R3			0x113724FA
#define OSI_SC_MAGIC_R4			0x77810F9B

#define INS_DCBZ			0x7c0007ec
/* TO = 31 for unconditional trap */
#define INS_TW				0x7fe00008

/* LPIDs we support with this build -- runtime limit may be lower */
#define KVMPPC_NR_LPIDS			(LPID_RSVD + 1)

#endif /* __ASM_KVM_BOOK3S_H__ */<|MERGE_RESOLUTION|>--- conflicted
+++ resolved
@@ -211,141 +211,76 @@
 #include <asm/kvm_book3s_64.h>
 #endif
 
-<<<<<<< HEAD
-#ifdef CONFIG_KVM_BOOK3S_PR
-
-static inline unsigned long kvmppc_interrupt_offset(struct kvm_vcpu *vcpu)
-{
-	return to_book3s(vcpu)->hior;
-}
-
-static inline void kvmppc_update_int_pending(struct kvm_vcpu *vcpu,
-			unsigned long pending_now, unsigned long old_pending)
-{
-	if (pending_now)
-		vcpu->arch.shared->int_pending = 1;
-	else if (old_pending)
-		vcpu->arch.shared->int_pending = 0;
-}
-
 static inline void kvmppc_set_gpr(struct kvm_vcpu *vcpu, int num, ulong val)
 {
-	if ( num < 14 ) {
-		struct kvmppc_book3s_shadow_vcpu *svcpu = svcpu_get(vcpu);
-		svcpu->gpr[num] = val;
-		svcpu_put(svcpu);
-		to_book3s(vcpu)->shadow_vcpu->gpr[num] = val;
-	} else
-		vcpu->arch.gpr[num] = val;
+	vcpu->arch.gpr[num] = val;
 }
 
 static inline ulong kvmppc_get_gpr(struct kvm_vcpu *vcpu, int num)
 {
-	if ( num < 14 ) {
-		struct kvmppc_book3s_shadow_vcpu *svcpu = svcpu_get(vcpu);
-		ulong r = svcpu->gpr[num];
-		svcpu_put(svcpu);
-		return r;
-	} else
-		return vcpu->arch.gpr[num];
+	return vcpu->arch.gpr[num];
 }
 
 static inline void kvmppc_set_cr(struct kvm_vcpu *vcpu, u32 val)
 {
-	struct kvmppc_book3s_shadow_vcpu *svcpu = svcpu_get(vcpu);
-	svcpu->cr = val;
-	svcpu_put(svcpu);
-	to_book3s(vcpu)->shadow_vcpu->cr = val;
+	vcpu->arch.cr = val;
 }
 
 static inline u32 kvmppc_get_cr(struct kvm_vcpu *vcpu)
 {
-	struct kvmppc_book3s_shadow_vcpu *svcpu = svcpu_get(vcpu);
-	u32 r;
-	r = svcpu->cr;
-	svcpu_put(svcpu);
-	return r;
+	return vcpu->arch.cr;
 }
 
 static inline void kvmppc_set_xer(struct kvm_vcpu *vcpu, u32 val)
 {
-	struct kvmppc_book3s_shadow_vcpu *svcpu = svcpu_get(vcpu);
-	svcpu->xer = val;
-	to_book3s(vcpu)->shadow_vcpu->xer = val;
-	svcpu_put(svcpu);
+	vcpu->arch.xer = val;
 }
 
 static inline u32 kvmppc_get_xer(struct kvm_vcpu *vcpu)
 {
-	struct kvmppc_book3s_shadow_vcpu *svcpu = svcpu_get(vcpu);
-	u32 r;
-	r = svcpu->xer;
-	svcpu_put(svcpu);
-	return r;
+	return vcpu->arch.xer;
 }
 
 static inline void kvmppc_set_ctr(struct kvm_vcpu *vcpu, ulong val)
 {
-	struct kvmppc_book3s_shadow_vcpu *svcpu = svcpu_get(vcpu);
-	svcpu->ctr = val;
-	svcpu_put(svcpu);
+	vcpu->arch.ctr = val;
 }
 
 static inline ulong kvmppc_get_ctr(struct kvm_vcpu *vcpu)
 {
-	struct kvmppc_book3s_shadow_vcpu *svcpu = svcpu_get(vcpu);
-	ulong r;
-	r = svcpu->ctr;
-	svcpu_put(svcpu);
-	return r;
+	return vcpu->arch.ctr;
 }
 
 static inline void kvmppc_set_lr(struct kvm_vcpu *vcpu, ulong val)
 {
-	struct kvmppc_book3s_shadow_vcpu *svcpu = svcpu_get(vcpu);
-	svcpu->lr = val;
-	svcpu_put(svcpu);
+	vcpu->arch.lr = val;
 }
 
 static inline ulong kvmppc_get_lr(struct kvm_vcpu *vcpu)
 {
-	struct kvmppc_book3s_shadow_vcpu *svcpu = svcpu_get(vcpu);
-	ulong r;
-	r = svcpu->lr;
-	svcpu_put(svcpu);
-	return r;
+	return vcpu->arch.lr;
 }
 
 static inline void kvmppc_set_pc(struct kvm_vcpu *vcpu, ulong val)
 {
-	struct kvmppc_book3s_shadow_vcpu *svcpu = svcpu_get(vcpu);
-	svcpu->pc = val;
-	svcpu_put(svcpu);
+	vcpu->arch.pc = val;
 }
 
 static inline ulong kvmppc_get_pc(struct kvm_vcpu *vcpu)
 {
-	struct kvmppc_book3s_shadow_vcpu *svcpu = svcpu_get(vcpu);
-	ulong r;
-	r = svcpu->pc;
-	svcpu_put(svcpu);
-	return r;
+	return vcpu->arch.pc;
 }
 
 static inline u32 kvmppc_get_last_inst(struct kvm_vcpu *vcpu)
 {
 	ulong pc = kvmppc_get_pc(vcpu);
-	struct kvmppc_book3s_shadow_vcpu *svcpu = svcpu_get(vcpu);
-	u32 r;
 
 	/* Load the instruction manually if it failed to do so in the
 	 * exit path */
-	if (svcpu->last_inst == KVM_INST_FETCH_FAILED)
-		kvmppc_ld(vcpu, &pc, sizeof(u32), &svcpu->last_inst, false);
-
-	r = svcpu->last_inst;
-	svcpu_put(svcpu);
-	return r;
+	if (vcpu->arch.last_inst == KVM_INST_FETCH_FAILED)
+		kvmppc_ld(vcpu, &pc, sizeof(u32), &vcpu->arch.last_inst, false);
+
+	return vcpu->arch.last_inst;
 }
 
 /*
@@ -356,124 +291,6 @@
 static inline u32 kvmppc_get_last_sc(struct kvm_vcpu *vcpu)
 {
 	ulong pc = kvmppc_get_pc(vcpu) - 4;
-	struct kvmppc_book3s_shadow_vcpu *svcpu = svcpu_get(vcpu);
-	u32 r;
-
-	/* Load the instruction manually if it failed to do so in the
-	 * exit path */
-	if (svcpu->last_inst == KVM_INST_FETCH_FAILED)
-		kvmppc_ld(vcpu, &pc, sizeof(u32), &svcpu->last_inst, false);
-
-	r = svcpu->last_inst;
-	svcpu_put(svcpu);
-	return r;
-}
-
-static inline ulong kvmppc_get_fault_dar(struct kvm_vcpu *vcpu)
-{
-	struct kvmppc_book3s_shadow_vcpu *svcpu = svcpu_get(vcpu);
-	ulong r;
-	r = svcpu->fault_dar;
-	svcpu_put(svcpu);
-	return r;
-}
-
-static inline bool kvmppc_critical_section(struct kvm_vcpu *vcpu)
-{
-	ulong crit_raw = vcpu->arch.shared->critical;
-	ulong crit_r1 = kvmppc_get_gpr(vcpu, 1);
-	bool crit;
-
-	/* Truncate crit indicators in 32 bit mode */
-	if (!(vcpu->arch.shared->msr & MSR_SF)) {
-		crit_raw &= 0xffffffff;
-		crit_r1 &= 0xffffffff;
-	}
-
-	/* Critical section when crit == r1 */
-	crit = (crit_raw == crit_r1);
-	/* ... and we're in supervisor mode */
-	crit = crit && !(vcpu->arch.shared->msr & MSR_PR);
-
-	return crit;
-}
-#else /* CONFIG_KVM_BOOK3S_PR */
-
-static inline unsigned long kvmppc_interrupt_offset(struct kvm_vcpu *vcpu)
-{
-	return 0;
-}
-
-static inline void kvmppc_update_int_pending(struct kvm_vcpu *vcpu,
-			unsigned long pending_now, unsigned long old_pending)
-{
-}
-
-=======
->>>>>>> d8ec26d7
-static inline void kvmppc_set_gpr(struct kvm_vcpu *vcpu, int num, ulong val)
-{
-	vcpu->arch.gpr[num] = val;
-}
-
-static inline ulong kvmppc_get_gpr(struct kvm_vcpu *vcpu, int num)
-{
-	return vcpu->arch.gpr[num];
-}
-
-static inline void kvmppc_set_cr(struct kvm_vcpu *vcpu, u32 val)
-{
-	vcpu->arch.cr = val;
-}
-
-static inline u32 kvmppc_get_cr(struct kvm_vcpu *vcpu)
-{
-	return vcpu->arch.cr;
-}
-
-static inline void kvmppc_set_xer(struct kvm_vcpu *vcpu, u32 val)
-{
-	vcpu->arch.xer = val;
-}
-
-static inline u32 kvmppc_get_xer(struct kvm_vcpu *vcpu)
-{
-	return vcpu->arch.xer;
-}
-
-static inline void kvmppc_set_ctr(struct kvm_vcpu *vcpu, ulong val)
-{
-	vcpu->arch.ctr = val;
-}
-
-static inline ulong kvmppc_get_ctr(struct kvm_vcpu *vcpu)
-{
-	return vcpu->arch.ctr;
-}
-
-static inline void kvmppc_set_lr(struct kvm_vcpu *vcpu, ulong val)
-{
-	vcpu->arch.lr = val;
-}
-
-static inline ulong kvmppc_get_lr(struct kvm_vcpu *vcpu)
-{
-	return vcpu->arch.lr;
-}
-
-static inline void kvmppc_set_pc(struct kvm_vcpu *vcpu, ulong val)
-{
-	vcpu->arch.pc = val;
-}
-
-static inline ulong kvmppc_get_pc(struct kvm_vcpu *vcpu)
-{
-	return vcpu->arch.pc;
-}
-
-static inline u32 kvmppc_get_last_inst(struct kvm_vcpu *vcpu)
-{
-	ulong pc = kvmppc_get_pc(vcpu);
 
 	/* Load the instruction manually if it failed to do so in the
 	 * exit path */
@@ -483,38 +300,6 @@
 	return vcpu->arch.last_inst;
 }
 
-/*
- * Like kvmppc_get_last_inst(), but for fetching a sc instruction.
- * Because the sc instruction sets SRR0 to point to the following
- * instruction, we have to fetch from pc - 4.
- */
-static inline u32 kvmppc_get_last_sc(struct kvm_vcpu *vcpu)
-<<<<<<< HEAD
-{
-	ulong pc = kvmppc_get_pc(vcpu) - 4;
-
-	/* Load the instruction manually if it failed to do so in the
-	 * exit path */
-	if (vcpu->arch.last_inst == KVM_INST_FETCH_FAILED)
-		kvmppc_ld(vcpu, &pc, sizeof(u32), &vcpu->arch.last_inst, false);
-
-	return vcpu->arch.last_inst;
-}
-
-static inline ulong kvmppc_get_fault_dar(struct kvm_vcpu *vcpu)
-=======
->>>>>>> d8ec26d7
-{
-	ulong pc = kvmppc_get_pc(vcpu) - 4;
-
-	/* Load the instruction manually if it failed to do so in the
-	 * exit path */
-	if (vcpu->arch.last_inst == KVM_INST_FETCH_FAILED)
-		kvmppc_ld(vcpu, &pc, sizeof(u32), &vcpu->arch.last_inst, false);
-
-	return vcpu->arch.last_inst;
-}
-
 static inline ulong kvmppc_get_fault_dar(struct kvm_vcpu *vcpu)
 {
 	return vcpu->arch.fault_dar;
