--- conflicted
+++ resolved
@@ -101,15 +101,9 @@
 
 static void iic_ioexc_cascade(unsigned int irq, struct irq_desc *desc)
 {
-<<<<<<< HEAD
-	struct irq_chip *chip = get_irq_desc_chip(desc);
-	struct cbe_iic_regs __iomem *node_iic =
-		(void __iomem *)get_irq_desc_data(desc);
-=======
 	struct irq_chip *chip = irq_desc_get_chip(desc);
 	struct cbe_iic_regs __iomem *node_iic =
 		(void __iomem *)irq_desc_get_handler_data(desc);
->>>>>>> 00b317a4
 	unsigned int base = (irq & 0xffffff00) | IIC_IRQ_TYPE_IOEXC;
 	unsigned long bits, ack;
 	int cascade;
@@ -241,57 +235,6 @@
 				    "IBM,CBEA-Internal-Interrupt-Controller");
 }
 
-<<<<<<< HEAD
-extern int noirqdebug;
-
-static void handle_iic_irq(unsigned int irq, struct irq_desc *desc)
-{
-	struct irq_chip *chip = get_irq_desc_chip(desc);
-
-	raw_spin_lock(&desc->lock);
-
-	desc->status &= ~(IRQ_REPLAY | IRQ_WAITING);
-
-	/*
-	 * If we're currently running this IRQ, or its disabled,
-	 * we shouldn't process the IRQ. Mark it pending, handle
-	 * the necessary masking and go out
-	 */
-	if (unlikely((desc->status & (IRQ_INPROGRESS | IRQ_DISABLED)) ||
-		    !desc->action)) {
-		desc->status |= IRQ_PENDING;
-		goto out_eoi;
-	}
-
-	kstat_incr_irqs_this_cpu(irq, desc);
-
-	/* Mark the IRQ currently in progress.*/
-	desc->status |= IRQ_INPROGRESS;
-
-	do {
-		struct irqaction *action = desc->action;
-		irqreturn_t action_ret;
-
-		if (unlikely(!action))
-			goto out_eoi;
-
-		desc->status &= ~IRQ_PENDING;
-		raw_spin_unlock(&desc->lock);
-		action_ret = handle_IRQ_event(irq, action);
-		if (!noirqdebug)
-			note_interrupt(irq, desc, action_ret);
-		raw_spin_lock(&desc->lock);
-
-	} while ((desc->status & (IRQ_PENDING | IRQ_DISABLED)) == IRQ_PENDING);
-
-	desc->status &= ~IRQ_INPROGRESS;
-out_eoi:
-	chip->irq_eoi(&desc->irq_data);
-	raw_spin_unlock(&desc->lock);
-}
-
-=======
->>>>>>> 00b317a4
 static int iic_host_map(struct irq_host *h, unsigned int virq,
 			irq_hw_number_t hw)
 {
