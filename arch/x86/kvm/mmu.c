/*
 * Kernel-based Virtual Machine driver for Linux
 *
 * This module enables machines with Intel VT-x extensions to run virtual
 * machines without emulation or binary translation.
 *
 * MMU support
 *
 * Copyright (C) 2006 Qumranet, Inc.
 * Copyright 2010 Red Hat, Inc. and/or its affiliates.
 *
 * Authors:
 *   Yaniv Kamay  <yaniv@qumranet.com>
 *   Avi Kivity   <avi@qumranet.com>
 *
 * This work is licensed under the terms of the GNU GPL, version 2.  See
 * the COPYING file in the top-level directory.
 *
 */

#include "irq.h"
#include "mmu.h"
#include "x86.h"
#include "kvm_cache_regs.h"
#include "cpuid.h"

#include <linux/kvm_host.h>
#include <linux/types.h>
#include <linux/string.h>
#include <linux/mm.h>
#include <linux/highmem.h>
#include <linux/moduleparam.h>
#include <linux/export.h>
#include <linux/swap.h>
#include <linux/hugetlb.h>
#include <linux/compiler.h>
#include <linux/srcu.h>
#include <linux/slab.h>
#include <linux/sched/signal.h>
#include <linux/uaccess.h>
#include <linux/hash.h>
#include <linux/kern_levels.h>

#include <asm/page.h>
#include <asm/cmpxchg.h>
#include <asm/io.h>
#include <asm/vmx.h>
#include <asm/kvm_page_track.h>
#include "trace.h"

/*
 * When setting this variable to true it enables Two-Dimensional-Paging
 * where the hardware walks 2 page tables:
 * 1. the guest-virtual to guest-physical
 * 2. while doing 1. it walks guest-physical to host-physical
 * If the hardware supports that we don't need to do shadow paging.
 */
bool tdp_enabled = false;

enum {
	AUDIT_PRE_PAGE_FAULT,
	AUDIT_POST_PAGE_FAULT,
	AUDIT_PRE_PTE_WRITE,
	AUDIT_POST_PTE_WRITE,
	AUDIT_PRE_SYNC,
	AUDIT_POST_SYNC
};

#undef MMU_DEBUG

#ifdef MMU_DEBUG
static bool dbg = 0;
module_param(dbg, bool, 0644);

#define pgprintk(x...) do { if (dbg) printk(x); } while (0)
#define rmap_printk(x...) do { if (dbg) printk(x); } while (0)
#define MMU_WARN_ON(x) WARN_ON(x)
#else
#define pgprintk(x...) do { } while (0)
#define rmap_printk(x...) do { } while (0)
#define MMU_WARN_ON(x) do { } while (0)
#endif

#define PTE_PREFETCH_NUM		8

#define PT_FIRST_AVAIL_BITS_SHIFT 10
#define PT64_SECOND_AVAIL_BITS_SHIFT 52

#define PT64_LEVEL_BITS 9

#define PT64_LEVEL_SHIFT(level) \
		(PAGE_SHIFT + (level - 1) * PT64_LEVEL_BITS)

#define PT64_INDEX(address, level)\
	(((address) >> PT64_LEVEL_SHIFT(level)) & ((1 << PT64_LEVEL_BITS) - 1))


#define PT32_LEVEL_BITS 10

#define PT32_LEVEL_SHIFT(level) \
		(PAGE_SHIFT + (level - 1) * PT32_LEVEL_BITS)

#define PT32_LVL_OFFSET_MASK(level) \
	(PT32_BASE_ADDR_MASK & ((1ULL << (PAGE_SHIFT + (((level) - 1) \
						* PT32_LEVEL_BITS))) - 1))

#define PT32_INDEX(address, level)\
	(((address) >> PT32_LEVEL_SHIFT(level)) & ((1 << PT32_LEVEL_BITS) - 1))


#define PT64_BASE_ADDR_MASK __sme_clr((((1ULL << 52) - 1) & ~(u64)(PAGE_SIZE-1)))
#define PT64_DIR_BASE_ADDR_MASK \
	(PT64_BASE_ADDR_MASK & ~((1ULL << (PAGE_SHIFT + PT64_LEVEL_BITS)) - 1))
#define PT64_LVL_ADDR_MASK(level) \
	(PT64_BASE_ADDR_MASK & ~((1ULL << (PAGE_SHIFT + (((level) - 1) \
						* PT64_LEVEL_BITS))) - 1))
#define PT64_LVL_OFFSET_MASK(level) \
	(PT64_BASE_ADDR_MASK & ((1ULL << (PAGE_SHIFT + (((level) - 1) \
						* PT64_LEVEL_BITS))) - 1))

#define PT32_BASE_ADDR_MASK PAGE_MASK
#define PT32_DIR_BASE_ADDR_MASK \
	(PAGE_MASK & ~((1ULL << (PAGE_SHIFT + PT32_LEVEL_BITS)) - 1))
#define PT32_LVL_ADDR_MASK(level) \
	(PAGE_MASK & ~((1ULL << (PAGE_SHIFT + (((level) - 1) \
					    * PT32_LEVEL_BITS))) - 1))

#define PT64_PERM_MASK (PT_PRESENT_MASK | PT_WRITABLE_MASK | shadow_user_mask \
			| shadow_x_mask | shadow_nx_mask | shadow_me_mask)

#define ACC_EXEC_MASK    1
#define ACC_WRITE_MASK   PT_WRITABLE_MASK
#define ACC_USER_MASK    PT_USER_MASK
#define ACC_ALL          (ACC_EXEC_MASK | ACC_WRITE_MASK | ACC_USER_MASK)

/* The mask for the R/X bits in EPT PTEs */
#define PT64_EPT_READABLE_MASK			0x1ull
#define PT64_EPT_EXECUTABLE_MASK		0x4ull

#include <trace/events/kvm.h>

#define CREATE_TRACE_POINTS
#include "mmutrace.h"

#define SPTE_HOST_WRITEABLE	(1ULL << PT_FIRST_AVAIL_BITS_SHIFT)
#define SPTE_MMU_WRITEABLE	(1ULL << (PT_FIRST_AVAIL_BITS_SHIFT + 1))

#define SHADOW_PT_INDEX(addr, level) PT64_INDEX(addr, level)

/* make pte_list_desc fit well in cache line */
#define PTE_LIST_EXT 3

struct pte_list_desc {
	u64 *sptes[PTE_LIST_EXT];
	struct pte_list_desc *more;
};

struct kvm_shadow_walk_iterator {
	u64 addr;
	hpa_t shadow_addr;
	u64 *sptep;
	int level;
	unsigned index;
};

#define for_each_shadow_entry(_vcpu, _addr, _walker)    \
	for (shadow_walk_init(&(_walker), _vcpu, _addr);	\
	     shadow_walk_okay(&(_walker));			\
	     shadow_walk_next(&(_walker)))

#define for_each_shadow_entry_lockless(_vcpu, _addr, _walker, spte)	\
	for (shadow_walk_init(&(_walker), _vcpu, _addr);		\
	     shadow_walk_okay(&(_walker)) &&				\
		({ spte = mmu_spte_get_lockless(_walker.sptep); 1; });	\
	     __shadow_walk_next(&(_walker), spte))

static struct kmem_cache *pte_list_desc_cache;
static struct kmem_cache *mmu_page_header_cache;
static struct percpu_counter kvm_total_used_mmu_pages;

static u64 __read_mostly shadow_nx_mask;
static u64 __read_mostly shadow_x_mask;	/* mutual exclusive with nx_mask */
static u64 __read_mostly shadow_user_mask;
static u64 __read_mostly shadow_accessed_mask;
static u64 __read_mostly shadow_dirty_mask;
static u64 __read_mostly shadow_mmio_mask;
static u64 __read_mostly shadow_mmio_value;
static u64 __read_mostly shadow_present_mask;
static u64 __read_mostly shadow_me_mask;

/*
 * SPTEs used by MMUs without A/D bits are marked with shadow_acc_track_value.
 * Non-present SPTEs with shadow_acc_track_value set are in place for access
 * tracking.
 */
static u64 __read_mostly shadow_acc_track_mask;
static const u64 shadow_acc_track_value = SPTE_SPECIAL_MASK;

/*
 * The mask/shift to use for saving the original R/X bits when marking the PTE
 * as not-present for access tracking purposes. We do not save the W bit as the
 * PTEs being access tracked also need to be dirty tracked, so the W bit will be
 * restored only when a write is attempted to the page.
 */
static const u64 shadow_acc_track_saved_bits_mask = PT64_EPT_READABLE_MASK |
						    PT64_EPT_EXECUTABLE_MASK;
static const u64 shadow_acc_track_saved_bits_shift = PT64_SECOND_AVAIL_BITS_SHIFT;

static void mmu_spte_set(u64 *sptep, u64 spte);
static void mmu_free_roots(struct kvm_vcpu *vcpu);

void kvm_mmu_set_mmio_spte_mask(u64 mmio_mask, u64 mmio_value)
{
	BUG_ON((mmio_mask & mmio_value) != mmio_value);
	shadow_mmio_value = mmio_value | SPTE_SPECIAL_MASK;
	shadow_mmio_mask = mmio_mask | SPTE_SPECIAL_MASK;
}
EXPORT_SYMBOL_GPL(kvm_mmu_set_mmio_spte_mask);

static inline bool sp_ad_disabled(struct kvm_mmu_page *sp)
{
	return sp->role.ad_disabled;
}

static inline bool spte_ad_enabled(u64 spte)
{
	MMU_WARN_ON((spte & shadow_mmio_mask) == shadow_mmio_value);
	return !(spte & shadow_acc_track_value);
}

static inline u64 spte_shadow_accessed_mask(u64 spte)
{
	MMU_WARN_ON((spte & shadow_mmio_mask) == shadow_mmio_value);
	return spte_ad_enabled(spte) ? shadow_accessed_mask : 0;
}

static inline u64 spte_shadow_dirty_mask(u64 spte)
{
	MMU_WARN_ON((spte & shadow_mmio_mask) == shadow_mmio_value);
	return spte_ad_enabled(spte) ? shadow_dirty_mask : 0;
}

static inline bool is_access_track_spte(u64 spte)
{
	return !spte_ad_enabled(spte) && (spte & shadow_acc_track_mask) == 0;
}

/*
 * the low bit of the generation number is always presumed to be zero.
 * This disables mmio caching during memslot updates.  The concept is
 * similar to a seqcount but instead of retrying the access we just punt
 * and ignore the cache.
 *
 * spte bits 3-11 are used as bits 1-9 of the generation number,
 * the bits 52-61 are used as bits 10-19 of the generation number.
 */
#define MMIO_SPTE_GEN_LOW_SHIFT		2
#define MMIO_SPTE_GEN_HIGH_SHIFT	52

#define MMIO_GEN_SHIFT			20
#define MMIO_GEN_LOW_SHIFT		10
#define MMIO_GEN_LOW_MASK		((1 << MMIO_GEN_LOW_SHIFT) - 2)
#define MMIO_GEN_MASK			((1 << MMIO_GEN_SHIFT) - 1)

static u64 generation_mmio_spte_mask(unsigned int gen)
{
	u64 mask;

	WARN_ON(gen & ~MMIO_GEN_MASK);

	mask = (gen & MMIO_GEN_LOW_MASK) << MMIO_SPTE_GEN_LOW_SHIFT;
	mask |= ((u64)gen >> MMIO_GEN_LOW_SHIFT) << MMIO_SPTE_GEN_HIGH_SHIFT;
	return mask;
}

static unsigned int get_mmio_spte_generation(u64 spte)
{
	unsigned int gen;

	spte &= ~shadow_mmio_mask;

	gen = (spte >> MMIO_SPTE_GEN_LOW_SHIFT) & MMIO_GEN_LOW_MASK;
	gen |= (spte >> MMIO_SPTE_GEN_HIGH_SHIFT) << MMIO_GEN_LOW_SHIFT;
	return gen;
}

static unsigned int kvm_current_mmio_generation(struct kvm_vcpu *vcpu)
{
	return kvm_vcpu_memslots(vcpu)->generation & MMIO_GEN_MASK;
}

static void mark_mmio_spte(struct kvm_vcpu *vcpu, u64 *sptep, u64 gfn,
			   unsigned access)
{
	unsigned int gen = kvm_current_mmio_generation(vcpu);
	u64 mask = generation_mmio_spte_mask(gen);

	access &= ACC_WRITE_MASK | ACC_USER_MASK;
	mask |= shadow_mmio_value | access | gfn << PAGE_SHIFT;

	trace_mark_mmio_spte(sptep, gfn, access, gen);
	mmu_spte_set(sptep, mask);
}

static bool is_mmio_spte(u64 spte)
{
	return (spte & shadow_mmio_mask) == shadow_mmio_value;
}

static gfn_t get_mmio_spte_gfn(u64 spte)
{
	u64 mask = generation_mmio_spte_mask(MMIO_GEN_MASK) | shadow_mmio_mask;
	return (spte & ~mask) >> PAGE_SHIFT;
}

static unsigned get_mmio_spte_access(u64 spte)
{
	u64 mask = generation_mmio_spte_mask(MMIO_GEN_MASK) | shadow_mmio_mask;
	return (spte & ~mask) & ~PAGE_MASK;
}

static bool set_mmio_spte(struct kvm_vcpu *vcpu, u64 *sptep, gfn_t gfn,
			  kvm_pfn_t pfn, unsigned access)
{
	if (unlikely(is_noslot_pfn(pfn))) {
		mark_mmio_spte(vcpu, sptep, gfn, access);
		return true;
	}

	return false;
}

static bool check_mmio_spte(struct kvm_vcpu *vcpu, u64 spte)
{
	unsigned int kvm_gen, spte_gen;

	kvm_gen = kvm_current_mmio_generation(vcpu);
	spte_gen = get_mmio_spte_generation(spte);

	trace_check_mmio_spte(spte, kvm_gen, spte_gen);
	return likely(kvm_gen == spte_gen);
}

/*
 * Sets the shadow PTE masks used by the MMU.
 *
 * Assumptions:
 *  - Setting either @accessed_mask or @dirty_mask requires setting both
 *  - At least one of @accessed_mask or @acc_track_mask must be set
 */
void kvm_mmu_set_mask_ptes(u64 user_mask, u64 accessed_mask,
		u64 dirty_mask, u64 nx_mask, u64 x_mask, u64 p_mask,
		u64 acc_track_mask, u64 me_mask)
{
	BUG_ON(!dirty_mask != !accessed_mask);
	BUG_ON(!accessed_mask && !acc_track_mask);
	BUG_ON(acc_track_mask & shadow_acc_track_value);

	shadow_user_mask = user_mask;
	shadow_accessed_mask = accessed_mask;
	shadow_dirty_mask = dirty_mask;
	shadow_nx_mask = nx_mask;
	shadow_x_mask = x_mask;
	shadow_present_mask = p_mask;
	shadow_acc_track_mask = acc_track_mask;
<<<<<<< HEAD
=======
	shadow_me_mask = me_mask;
>>>>>>> bb176f67
}
EXPORT_SYMBOL_GPL(kvm_mmu_set_mask_ptes);

void kvm_mmu_clear_all_pte_masks(void)
{
	shadow_user_mask = 0;
	shadow_accessed_mask = 0;
	shadow_dirty_mask = 0;
	shadow_nx_mask = 0;
	shadow_x_mask = 0;
	shadow_mmio_mask = 0;
	shadow_present_mask = 0;
	shadow_acc_track_mask = 0;
}

static int is_cpuid_PSE36(void)
{
	return 1;
}

static int is_nx(struct kvm_vcpu *vcpu)
{
	return vcpu->arch.efer & EFER_NX;
}

static int is_shadow_present_pte(u64 pte)
{
	return (pte != 0) && !is_mmio_spte(pte);
}

static int is_large_pte(u64 pte)
{
	return pte & PT_PAGE_SIZE_MASK;
}

static int is_last_spte(u64 pte, int level)
{
	if (level == PT_PAGE_TABLE_LEVEL)
		return 1;
	if (is_large_pte(pte))
		return 1;
	return 0;
}

static bool is_executable_pte(u64 spte)
{
	return (spte & (shadow_x_mask | shadow_nx_mask)) == shadow_x_mask;
}

static kvm_pfn_t spte_to_pfn(u64 pte)
{
	return (pte & PT64_BASE_ADDR_MASK) >> PAGE_SHIFT;
}

static gfn_t pse36_gfn_delta(u32 gpte)
{
	int shift = 32 - PT32_DIR_PSE36_SHIFT - PAGE_SHIFT;

	return (gpte & PT32_DIR_PSE36_MASK) << shift;
}

#ifdef CONFIG_X86_64
static void __set_spte(u64 *sptep, u64 spte)
{
	WRITE_ONCE(*sptep, spte);
}

static void __update_clear_spte_fast(u64 *sptep, u64 spte)
{
	WRITE_ONCE(*sptep, spte);
}

static u64 __update_clear_spte_slow(u64 *sptep, u64 spte)
{
	return xchg(sptep, spte);
}

static u64 __get_spte_lockless(u64 *sptep)
{
	return ACCESS_ONCE(*sptep);
}
#else
union split_spte {
	struct {
		u32 spte_low;
		u32 spte_high;
	};
	u64 spte;
};

static void count_spte_clear(u64 *sptep, u64 spte)
{
	struct kvm_mmu_page *sp =  page_header(__pa(sptep));

	if (is_shadow_present_pte(spte))
		return;

	/* Ensure the spte is completely set before we increase the count */
	smp_wmb();
	sp->clear_spte_count++;
}

static void __set_spte(u64 *sptep, u64 spte)
{
	union split_spte *ssptep, sspte;

	ssptep = (union split_spte *)sptep;
	sspte = (union split_spte)spte;

	ssptep->spte_high = sspte.spte_high;

	/*
	 * If we map the spte from nonpresent to present, We should store
	 * the high bits firstly, then set present bit, so cpu can not
	 * fetch this spte while we are setting the spte.
	 */
	smp_wmb();

	WRITE_ONCE(ssptep->spte_low, sspte.spte_low);
}

static void __update_clear_spte_fast(u64 *sptep, u64 spte)
{
	union split_spte *ssptep, sspte;

	ssptep = (union split_spte *)sptep;
	sspte = (union split_spte)spte;

	WRITE_ONCE(ssptep->spte_low, sspte.spte_low);

	/*
	 * If we map the spte from present to nonpresent, we should clear
	 * present bit firstly to avoid vcpu fetch the old high bits.
	 */
	smp_wmb();

	ssptep->spte_high = sspte.spte_high;
	count_spte_clear(sptep, spte);
}

static u64 __update_clear_spte_slow(u64 *sptep, u64 spte)
{
	union split_spte *ssptep, sspte, orig;

	ssptep = (union split_spte *)sptep;
	sspte = (union split_spte)spte;

	/* xchg acts as a barrier before the setting of the high bits */
	orig.spte_low = xchg(&ssptep->spte_low, sspte.spte_low);
	orig.spte_high = ssptep->spte_high;
	ssptep->spte_high = sspte.spte_high;
	count_spte_clear(sptep, spte);

	return orig.spte;
}

/*
 * The idea using the light way get the spte on x86_32 guest is from
 * gup_get_pte(arch/x86/mm/gup.c).
 *
 * An spte tlb flush may be pending, because kvm_set_pte_rmapp
 * coalesces them and we are running out of the MMU lock.  Therefore
 * we need to protect against in-progress updates of the spte.
 *
 * Reading the spte while an update is in progress may get the old value
 * for the high part of the spte.  The race is fine for a present->non-present
 * change (because the high part of the spte is ignored for non-present spte),
 * but for a present->present change we must reread the spte.
 *
 * All such changes are done in two steps (present->non-present and
 * non-present->present), hence it is enough to count the number of
 * present->non-present updates: if it changed while reading the spte,
 * we might have hit the race.  This is done using clear_spte_count.
 */
static u64 __get_spte_lockless(u64 *sptep)
{
	struct kvm_mmu_page *sp =  page_header(__pa(sptep));
	union split_spte spte, *orig = (union split_spte *)sptep;
	int count;

retry:
	count = sp->clear_spte_count;
	smp_rmb();

	spte.spte_low = orig->spte_low;
	smp_rmb();

	spte.spte_high = orig->spte_high;
	smp_rmb();

	if (unlikely(spte.spte_low != orig->spte_low ||
	      count != sp->clear_spte_count))
		goto retry;

	return spte.spte;
}
#endif

static bool spte_can_locklessly_be_made_writable(u64 spte)
{
	return (spte & (SPTE_HOST_WRITEABLE | SPTE_MMU_WRITEABLE)) ==
		(SPTE_HOST_WRITEABLE | SPTE_MMU_WRITEABLE);
}

static bool spte_has_volatile_bits(u64 spte)
{
	if (!is_shadow_present_pte(spte))
		return false;

	/*
	 * Always atomically update spte if it can be updated
	 * out of mmu-lock, it can ensure dirty bit is not lost,
	 * also, it can help us to get a stable is_writable_pte()
	 * to ensure tlb flush is not missed.
	 */
	if (spte_can_locklessly_be_made_writable(spte) ||
	    is_access_track_spte(spte))
		return true;

	if (spte_ad_enabled(spte)) {
		if ((spte & shadow_accessed_mask) == 0 ||
	    	    (is_writable_pte(spte) && (spte & shadow_dirty_mask) == 0))
			return true;
	}

	return false;
}

static bool is_accessed_spte(u64 spte)
{
	u64 accessed_mask = spte_shadow_accessed_mask(spte);

	return accessed_mask ? spte & accessed_mask
			     : !is_access_track_spte(spte);
}

static bool is_dirty_spte(u64 spte)
{
	u64 dirty_mask = spte_shadow_dirty_mask(spte);

	return dirty_mask ? spte & dirty_mask : spte & PT_WRITABLE_MASK;
}

/* Rules for using mmu_spte_set:
 * Set the sptep from nonpresent to present.
 * Note: the sptep being assigned *must* be either not present
 * or in a state where the hardware will not attempt to update
 * the spte.
 */
static void mmu_spte_set(u64 *sptep, u64 new_spte)
{
	WARN_ON(is_shadow_present_pte(*sptep));
	__set_spte(sptep, new_spte);
}

/*
 * Update the SPTE (excluding the PFN), but do not track changes in its
 * accessed/dirty status.
 */
static u64 mmu_spte_update_no_track(u64 *sptep, u64 new_spte)
{
	u64 old_spte = *sptep;

	WARN_ON(!is_shadow_present_pte(new_spte));

	if (!is_shadow_present_pte(old_spte)) {
		mmu_spte_set(sptep, new_spte);
		return old_spte;
	}

	if (!spte_has_volatile_bits(old_spte))
		__update_clear_spte_fast(sptep, new_spte);
	else
		old_spte = __update_clear_spte_slow(sptep, new_spte);

	WARN_ON(spte_to_pfn(old_spte) != spte_to_pfn(new_spte));

	return old_spte;
}

/* Rules for using mmu_spte_update:
 * Update the state bits, it means the mapped pfn is not changed.
 *
 * Whenever we overwrite a writable spte with a read-only one we
 * should flush remote TLBs. Otherwise rmap_write_protect
 * will find a read-only spte, even though the writable spte
 * might be cached on a CPU's TLB, the return value indicates this
 * case.
 *
 * Returns true if the TLB needs to be flushed
 */
static bool mmu_spte_update(u64 *sptep, u64 new_spte)
{
	bool flush = false;
	u64 old_spte = mmu_spte_update_no_track(sptep, new_spte);

	if (!is_shadow_present_pte(old_spte))
		return false;

	/*
	 * For the spte updated out of mmu-lock is safe, since
	 * we always atomically update it, see the comments in
	 * spte_has_volatile_bits().
	 */
	if (spte_can_locklessly_be_made_writable(old_spte) &&
	      !is_writable_pte(new_spte))
		flush = true;

	/*
	 * Flush TLB when accessed/dirty states are changed in the page tables,
	 * to guarantee consistency between TLB and page tables.
	 */

	if (is_accessed_spte(old_spte) && !is_accessed_spte(new_spte)) {
		flush = true;
		kvm_set_pfn_accessed(spte_to_pfn(old_spte));
	}

	if (is_dirty_spte(old_spte) && !is_dirty_spte(new_spte)) {
		flush = true;
		kvm_set_pfn_dirty(spte_to_pfn(old_spte));
	}

	return flush;
}

/*
 * Rules for using mmu_spte_clear_track_bits:
 * It sets the sptep from present to nonpresent, and track the
 * state bits, it is used to clear the last level sptep.
 * Returns non-zero if the PTE was previously valid.
 */
static int mmu_spte_clear_track_bits(u64 *sptep)
{
	kvm_pfn_t pfn;
	u64 old_spte = *sptep;

	if (!spte_has_volatile_bits(old_spte))
		__update_clear_spte_fast(sptep, 0ull);
	else
		old_spte = __update_clear_spte_slow(sptep, 0ull);

	if (!is_shadow_present_pte(old_spte))
		return 0;

	pfn = spte_to_pfn(old_spte);

	/*
	 * KVM does not hold the refcount of the page used by
	 * kvm mmu, before reclaiming the page, we should
	 * unmap it from mmu first.
	 */
	WARN_ON(!kvm_is_reserved_pfn(pfn) && !page_count(pfn_to_page(pfn)));

	if (is_accessed_spte(old_spte))
		kvm_set_pfn_accessed(pfn);

	if (is_dirty_spte(old_spte))
		kvm_set_pfn_dirty(pfn);

	return 1;
}

/*
 * Rules for using mmu_spte_clear_no_track:
 * Directly clear spte without caring the state bits of sptep,
 * it is used to set the upper level spte.
 */
static void mmu_spte_clear_no_track(u64 *sptep)
{
	__update_clear_spte_fast(sptep, 0ull);
}

static u64 mmu_spte_get_lockless(u64 *sptep)
{
	return __get_spte_lockless(sptep);
}

static u64 mark_spte_for_access_track(u64 spte)
{
	if (spte_ad_enabled(spte))
		return spte & ~shadow_accessed_mask;

	if (is_access_track_spte(spte))
		return spte;

	/*
	 * Making an Access Tracking PTE will result in removal of write access
	 * from the PTE. So, verify that we will be able to restore the write
	 * access in the fast page fault path later on.
	 */
	WARN_ONCE((spte & PT_WRITABLE_MASK) &&
		  !spte_can_locklessly_be_made_writable(spte),
		  "kvm: Writable SPTE is not locklessly dirty-trackable\n");

	WARN_ONCE(spte & (shadow_acc_track_saved_bits_mask <<
			  shadow_acc_track_saved_bits_shift),
		  "kvm: Access Tracking saved bit locations are not zero\n");

	spte |= (spte & shadow_acc_track_saved_bits_mask) <<
		shadow_acc_track_saved_bits_shift;
	spte &= ~shadow_acc_track_mask;

	return spte;
}

/* Restore an acc-track PTE back to a regular PTE */
static u64 restore_acc_track_spte(u64 spte)
{
	u64 new_spte = spte;
	u64 saved_bits = (spte >> shadow_acc_track_saved_bits_shift)
			 & shadow_acc_track_saved_bits_mask;

	WARN_ON_ONCE(spte_ad_enabled(spte));
	WARN_ON_ONCE(!is_access_track_spte(spte));

	new_spte &= ~shadow_acc_track_mask;
	new_spte &= ~(shadow_acc_track_saved_bits_mask <<
		      shadow_acc_track_saved_bits_shift);
	new_spte |= saved_bits;

	return new_spte;
}

/* Returns the Accessed status of the PTE and resets it at the same time. */
static bool mmu_spte_age(u64 *sptep)
{
	u64 spte = mmu_spte_get_lockless(sptep);

	if (!is_accessed_spte(spte))
		return false;

	if (spte_ad_enabled(spte)) {
		clear_bit((ffs(shadow_accessed_mask) - 1),
			  (unsigned long *)sptep);
	} else {
		/*
		 * Capture the dirty status of the page, so that it doesn't get
		 * lost when the SPTE is marked for access tracking.
		 */
		if (is_writable_pte(spte))
			kvm_set_pfn_dirty(spte_to_pfn(spte));

		spte = mark_spte_for_access_track(spte);
		mmu_spte_update_no_track(sptep, spte);
	}

	return true;
}

static void walk_shadow_page_lockless_begin(struct kvm_vcpu *vcpu)
{
	/*
	 * Prevent page table teardown by making any free-er wait during
	 * kvm_flush_remote_tlbs() IPI to all active vcpus.
	 */
	local_irq_disable();

	/*
	 * Make sure a following spte read is not reordered ahead of the write
	 * to vcpu->mode.
	 */
	smp_store_mb(vcpu->mode, READING_SHADOW_PAGE_TABLES);
}

static void walk_shadow_page_lockless_end(struct kvm_vcpu *vcpu)
{
	/*
	 * Make sure the write to vcpu->mode is not reordered in front of
	 * reads to sptes.  If it does, kvm_commit_zap_page() can see us
	 * OUTSIDE_GUEST_MODE and proceed to free the shadow page table.
	 */
	smp_store_release(&vcpu->mode, OUTSIDE_GUEST_MODE);
	local_irq_enable();
}

static int mmu_topup_memory_cache(struct kvm_mmu_memory_cache *cache,
				  struct kmem_cache *base_cache, int min)
{
	void *obj;

	if (cache->nobjs >= min)
		return 0;
	while (cache->nobjs < ARRAY_SIZE(cache->objects)) {
		obj = kmem_cache_zalloc(base_cache, GFP_KERNEL);
		if (!obj)
			return -ENOMEM;
		cache->objects[cache->nobjs++] = obj;
	}
	return 0;
}

static int mmu_memory_cache_free_objects(struct kvm_mmu_memory_cache *cache)
{
	return cache->nobjs;
}

static void mmu_free_memory_cache(struct kvm_mmu_memory_cache *mc,
				  struct kmem_cache *cache)
{
	while (mc->nobjs)
		kmem_cache_free(cache, mc->objects[--mc->nobjs]);
}

static int mmu_topup_memory_cache_page(struct kvm_mmu_memory_cache *cache,
				       int min)
{
	void *page;

	if (cache->nobjs >= min)
		return 0;
	while (cache->nobjs < ARRAY_SIZE(cache->objects)) {
		page = (void *)__get_free_page(GFP_KERNEL);
		if (!page)
			return -ENOMEM;
		cache->objects[cache->nobjs++] = page;
	}
	return 0;
}

static void mmu_free_memory_cache_page(struct kvm_mmu_memory_cache *mc)
{
	while (mc->nobjs)
		free_page((unsigned long)mc->objects[--mc->nobjs]);
}

static int mmu_topup_memory_caches(struct kvm_vcpu *vcpu)
{
	int r;

	r = mmu_topup_memory_cache(&vcpu->arch.mmu_pte_list_desc_cache,
				   pte_list_desc_cache, 8 + PTE_PREFETCH_NUM);
	if (r)
		goto out;
	r = mmu_topup_memory_cache_page(&vcpu->arch.mmu_page_cache, 8);
	if (r)
		goto out;
	r = mmu_topup_memory_cache(&vcpu->arch.mmu_page_header_cache,
				   mmu_page_header_cache, 4);
out:
	return r;
}

static void mmu_free_memory_caches(struct kvm_vcpu *vcpu)
{
	mmu_free_memory_cache(&vcpu->arch.mmu_pte_list_desc_cache,
				pte_list_desc_cache);
	mmu_free_memory_cache_page(&vcpu->arch.mmu_page_cache);
	mmu_free_memory_cache(&vcpu->arch.mmu_page_header_cache,
				mmu_page_header_cache);
}

static void *mmu_memory_cache_alloc(struct kvm_mmu_memory_cache *mc)
{
	void *p;

	BUG_ON(!mc->nobjs);
	p = mc->objects[--mc->nobjs];
	return p;
}

static struct pte_list_desc *mmu_alloc_pte_list_desc(struct kvm_vcpu *vcpu)
{
	return mmu_memory_cache_alloc(&vcpu->arch.mmu_pte_list_desc_cache);
}

static void mmu_free_pte_list_desc(struct pte_list_desc *pte_list_desc)
{
	kmem_cache_free(pte_list_desc_cache, pte_list_desc);
}

static gfn_t kvm_mmu_page_get_gfn(struct kvm_mmu_page *sp, int index)
{
	if (!sp->role.direct)
		return sp->gfns[index];

	return sp->gfn + (index << ((sp->role.level - 1) * PT64_LEVEL_BITS));
}

static void kvm_mmu_page_set_gfn(struct kvm_mmu_page *sp, int index, gfn_t gfn)
{
	if (sp->role.direct)
		BUG_ON(gfn != kvm_mmu_page_get_gfn(sp, index));
	else
		sp->gfns[index] = gfn;
}

/*
 * Return the pointer to the large page information for a given gfn,
 * handling slots that are not large page aligned.
 */
static struct kvm_lpage_info *lpage_info_slot(gfn_t gfn,
					      struct kvm_memory_slot *slot,
					      int level)
{
	unsigned long idx;

	idx = gfn_to_index(gfn, slot->base_gfn, level);
	return &slot->arch.lpage_info[level - 2][idx];
}

static void update_gfn_disallow_lpage_count(struct kvm_memory_slot *slot,
					    gfn_t gfn, int count)
{
	struct kvm_lpage_info *linfo;
	int i;

	for (i = PT_DIRECTORY_LEVEL; i <= PT_MAX_HUGEPAGE_LEVEL; ++i) {
		linfo = lpage_info_slot(gfn, slot, i);
		linfo->disallow_lpage += count;
		WARN_ON(linfo->disallow_lpage < 0);
	}
}

void kvm_mmu_gfn_disallow_lpage(struct kvm_memory_slot *slot, gfn_t gfn)
{
	update_gfn_disallow_lpage_count(slot, gfn, 1);
}

void kvm_mmu_gfn_allow_lpage(struct kvm_memory_slot *slot, gfn_t gfn)
{
	update_gfn_disallow_lpage_count(slot, gfn, -1);
}

static void account_shadowed(struct kvm *kvm, struct kvm_mmu_page *sp)
{
	struct kvm_memslots *slots;
	struct kvm_memory_slot *slot;
	gfn_t gfn;

	kvm->arch.indirect_shadow_pages++;
	gfn = sp->gfn;
	slots = kvm_memslots_for_spte_role(kvm, sp->role);
	slot = __gfn_to_memslot(slots, gfn);

	/* the non-leaf shadow pages are keeping readonly. */
	if (sp->role.level > PT_PAGE_TABLE_LEVEL)
		return kvm_slot_page_track_add_page(kvm, slot, gfn,
						    KVM_PAGE_TRACK_WRITE);

	kvm_mmu_gfn_disallow_lpage(slot, gfn);
}

static void unaccount_shadowed(struct kvm *kvm, struct kvm_mmu_page *sp)
{
	struct kvm_memslots *slots;
	struct kvm_memory_slot *slot;
	gfn_t gfn;

	kvm->arch.indirect_shadow_pages--;
	gfn = sp->gfn;
	slots = kvm_memslots_for_spte_role(kvm, sp->role);
	slot = __gfn_to_memslot(slots, gfn);
	if (sp->role.level > PT_PAGE_TABLE_LEVEL)
		return kvm_slot_page_track_remove_page(kvm, slot, gfn,
						       KVM_PAGE_TRACK_WRITE);

	kvm_mmu_gfn_allow_lpage(slot, gfn);
}

static bool __mmu_gfn_lpage_is_disallowed(gfn_t gfn, int level,
					  struct kvm_memory_slot *slot)
{
	struct kvm_lpage_info *linfo;

	if (slot) {
		linfo = lpage_info_slot(gfn, slot, level);
		return !!linfo->disallow_lpage;
	}

	return true;
}

static bool mmu_gfn_lpage_is_disallowed(struct kvm_vcpu *vcpu, gfn_t gfn,
					int level)
{
	struct kvm_memory_slot *slot;

	slot = kvm_vcpu_gfn_to_memslot(vcpu, gfn);
	return __mmu_gfn_lpage_is_disallowed(gfn, level, slot);
}

static int host_mapping_level(struct kvm *kvm, gfn_t gfn)
{
	unsigned long page_size;
	int i, ret = 0;

	page_size = kvm_host_page_size(kvm, gfn);

	for (i = PT_PAGE_TABLE_LEVEL; i <= PT_MAX_HUGEPAGE_LEVEL; ++i) {
		if (page_size >= KVM_HPAGE_SIZE(i))
			ret = i;
		else
			break;
	}

	return ret;
}

static inline bool memslot_valid_for_gpte(struct kvm_memory_slot *slot,
					  bool no_dirty_log)
{
	if (!slot || slot->flags & KVM_MEMSLOT_INVALID)
		return false;
	if (no_dirty_log && slot->dirty_bitmap)
		return false;

	return true;
}

static struct kvm_memory_slot *
gfn_to_memslot_dirty_bitmap(struct kvm_vcpu *vcpu, gfn_t gfn,
			    bool no_dirty_log)
{
	struct kvm_memory_slot *slot;

	slot = kvm_vcpu_gfn_to_memslot(vcpu, gfn);
	if (!memslot_valid_for_gpte(slot, no_dirty_log))
		slot = NULL;

	return slot;
}

static int mapping_level(struct kvm_vcpu *vcpu, gfn_t large_gfn,
			 bool *force_pt_level)
{
	int host_level, level, max_level;
	struct kvm_memory_slot *slot;

	if (unlikely(*force_pt_level))
		return PT_PAGE_TABLE_LEVEL;

	slot = kvm_vcpu_gfn_to_memslot(vcpu, large_gfn);
	*force_pt_level = !memslot_valid_for_gpte(slot, true);
	if (unlikely(*force_pt_level))
		return PT_PAGE_TABLE_LEVEL;

	host_level = host_mapping_level(vcpu->kvm, large_gfn);

	if (host_level == PT_PAGE_TABLE_LEVEL)
		return host_level;

	max_level = min(kvm_x86_ops->get_lpage_level(), host_level);

	for (level = PT_DIRECTORY_LEVEL; level <= max_level; ++level)
		if (__mmu_gfn_lpage_is_disallowed(large_gfn, level, slot))
			break;

	return level - 1;
}

/*
 * About rmap_head encoding:
 *
 * If the bit zero of rmap_head->val is clear, then it points to the only spte
 * in this rmap chain. Otherwise, (rmap_head->val & ~1) points to a struct
 * pte_list_desc containing more mappings.
 */

/*
 * Returns the number of pointers in the rmap chain, not counting the new one.
 */
static int pte_list_add(struct kvm_vcpu *vcpu, u64 *spte,
			struct kvm_rmap_head *rmap_head)
{
	struct pte_list_desc *desc;
	int i, count = 0;

	if (!rmap_head->val) {
		rmap_printk("pte_list_add: %p %llx 0->1\n", spte, *spte);
		rmap_head->val = (unsigned long)spte;
	} else if (!(rmap_head->val & 1)) {
		rmap_printk("pte_list_add: %p %llx 1->many\n", spte, *spte);
		desc = mmu_alloc_pte_list_desc(vcpu);
		desc->sptes[0] = (u64 *)rmap_head->val;
		desc->sptes[1] = spte;
		rmap_head->val = (unsigned long)desc | 1;
		++count;
	} else {
		rmap_printk("pte_list_add: %p %llx many->many\n", spte, *spte);
		desc = (struct pte_list_desc *)(rmap_head->val & ~1ul);
		while (desc->sptes[PTE_LIST_EXT-1] && desc->more) {
			desc = desc->more;
			count += PTE_LIST_EXT;
		}
		if (desc->sptes[PTE_LIST_EXT-1]) {
			desc->more = mmu_alloc_pte_list_desc(vcpu);
			desc = desc->more;
		}
		for (i = 0; desc->sptes[i]; ++i)
			++count;
		desc->sptes[i] = spte;
	}
	return count;
}

static void
pte_list_desc_remove_entry(struct kvm_rmap_head *rmap_head,
			   struct pte_list_desc *desc, int i,
			   struct pte_list_desc *prev_desc)
{
	int j;

	for (j = PTE_LIST_EXT - 1; !desc->sptes[j] && j > i; --j)
		;
	desc->sptes[i] = desc->sptes[j];
	desc->sptes[j] = NULL;
	if (j != 0)
		return;
	if (!prev_desc && !desc->more)
		rmap_head->val = (unsigned long)desc->sptes[0];
	else
		if (prev_desc)
			prev_desc->more = desc->more;
		else
			rmap_head->val = (unsigned long)desc->more | 1;
	mmu_free_pte_list_desc(desc);
}

static void pte_list_remove(u64 *spte, struct kvm_rmap_head *rmap_head)
{
	struct pte_list_desc *desc;
	struct pte_list_desc *prev_desc;
	int i;

	if (!rmap_head->val) {
		printk(KERN_ERR "pte_list_remove: %p 0->BUG\n", spte);
		BUG();
	} else if (!(rmap_head->val & 1)) {
		rmap_printk("pte_list_remove:  %p 1->0\n", spte);
		if ((u64 *)rmap_head->val != spte) {
			printk(KERN_ERR "pte_list_remove:  %p 1->BUG\n", spte);
			BUG();
		}
		rmap_head->val = 0;
	} else {
		rmap_printk("pte_list_remove:  %p many->many\n", spte);
		desc = (struct pte_list_desc *)(rmap_head->val & ~1ul);
		prev_desc = NULL;
		while (desc) {
			for (i = 0; i < PTE_LIST_EXT && desc->sptes[i]; ++i) {
				if (desc->sptes[i] == spte) {
					pte_list_desc_remove_entry(rmap_head,
							desc, i, prev_desc);
					return;
				}
			}
			prev_desc = desc;
			desc = desc->more;
		}
		pr_err("pte_list_remove: %p many->many\n", spte);
		BUG();
	}
}

static struct kvm_rmap_head *__gfn_to_rmap(gfn_t gfn, int level,
					   struct kvm_memory_slot *slot)
{
	unsigned long idx;

	idx = gfn_to_index(gfn, slot->base_gfn, level);
	return &slot->arch.rmap[level - PT_PAGE_TABLE_LEVEL][idx];
}

static struct kvm_rmap_head *gfn_to_rmap(struct kvm *kvm, gfn_t gfn,
					 struct kvm_mmu_page *sp)
{
	struct kvm_memslots *slots;
	struct kvm_memory_slot *slot;

	slots = kvm_memslots_for_spte_role(kvm, sp->role);
	slot = __gfn_to_memslot(slots, gfn);
	return __gfn_to_rmap(gfn, sp->role.level, slot);
}

static bool rmap_can_add(struct kvm_vcpu *vcpu)
{
	struct kvm_mmu_memory_cache *cache;

	cache = &vcpu->arch.mmu_pte_list_desc_cache;
	return mmu_memory_cache_free_objects(cache);
}

static int rmap_add(struct kvm_vcpu *vcpu, u64 *spte, gfn_t gfn)
{
	struct kvm_mmu_page *sp;
	struct kvm_rmap_head *rmap_head;

	sp = page_header(__pa(spte));
	kvm_mmu_page_set_gfn(sp, spte - sp->spt, gfn);
	rmap_head = gfn_to_rmap(vcpu->kvm, gfn, sp);
	return pte_list_add(vcpu, spte, rmap_head);
}

static void rmap_remove(struct kvm *kvm, u64 *spte)
{
	struct kvm_mmu_page *sp;
	gfn_t gfn;
	struct kvm_rmap_head *rmap_head;

	sp = page_header(__pa(spte));
	gfn = kvm_mmu_page_get_gfn(sp, spte - sp->spt);
	rmap_head = gfn_to_rmap(kvm, gfn, sp);
	pte_list_remove(spte, rmap_head);
}

/*
 * Used by the following functions to iterate through the sptes linked by a
 * rmap.  All fields are private and not assumed to be used outside.
 */
struct rmap_iterator {
	/* private fields */
	struct pte_list_desc *desc;	/* holds the sptep if not NULL */
	int pos;			/* index of the sptep */
};

/*
 * Iteration must be started by this function.  This should also be used after
 * removing/dropping sptes from the rmap link because in such cases the
 * information in the itererator may not be valid.
 *
 * Returns sptep if found, NULL otherwise.
 */
static u64 *rmap_get_first(struct kvm_rmap_head *rmap_head,
			   struct rmap_iterator *iter)
{
	u64 *sptep;

	if (!rmap_head->val)
		return NULL;

	if (!(rmap_head->val & 1)) {
		iter->desc = NULL;
		sptep = (u64 *)rmap_head->val;
		goto out;
	}

	iter->desc = (struct pte_list_desc *)(rmap_head->val & ~1ul);
	iter->pos = 0;
	sptep = iter->desc->sptes[iter->pos];
out:
	BUG_ON(!is_shadow_present_pte(*sptep));
	return sptep;
}

/*
 * Must be used with a valid iterator: e.g. after rmap_get_first().
 *
 * Returns sptep if found, NULL otherwise.
 */
static u64 *rmap_get_next(struct rmap_iterator *iter)
{
	u64 *sptep;

	if (iter->desc) {
		if (iter->pos < PTE_LIST_EXT - 1) {
			++iter->pos;
			sptep = iter->desc->sptes[iter->pos];
			if (sptep)
				goto out;
		}

		iter->desc = iter->desc->more;

		if (iter->desc) {
			iter->pos = 0;
			/* desc->sptes[0] cannot be NULL */
			sptep = iter->desc->sptes[iter->pos];
			goto out;
		}
	}

	return NULL;
out:
	BUG_ON(!is_shadow_present_pte(*sptep));
	return sptep;
}

#define for_each_rmap_spte(_rmap_head_, _iter_, _spte_)			\
	for (_spte_ = rmap_get_first(_rmap_head_, _iter_);		\
	     _spte_; _spte_ = rmap_get_next(_iter_))

static void drop_spte(struct kvm *kvm, u64 *sptep)
{
	if (mmu_spte_clear_track_bits(sptep))
		rmap_remove(kvm, sptep);
}


static bool __drop_large_spte(struct kvm *kvm, u64 *sptep)
{
	if (is_large_pte(*sptep)) {
		WARN_ON(page_header(__pa(sptep))->role.level ==
			PT_PAGE_TABLE_LEVEL);
		drop_spte(kvm, sptep);
		--kvm->stat.lpages;
		return true;
	}

	return false;
}

static void drop_large_spte(struct kvm_vcpu *vcpu, u64 *sptep)
{
	if (__drop_large_spte(vcpu->kvm, sptep))
		kvm_flush_remote_tlbs(vcpu->kvm);
}

/*
 * Write-protect on the specified @sptep, @pt_protect indicates whether
 * spte write-protection is caused by protecting shadow page table.
 *
 * Note: write protection is difference between dirty logging and spte
 * protection:
 * - for dirty logging, the spte can be set to writable at anytime if
 *   its dirty bitmap is properly set.
 * - for spte protection, the spte can be writable only after unsync-ing
 *   shadow page.
 *
 * Return true if tlb need be flushed.
 */
static bool spte_write_protect(u64 *sptep, bool pt_protect)
{
	u64 spte = *sptep;

	if (!is_writable_pte(spte) &&
	      !(pt_protect && spte_can_locklessly_be_made_writable(spte)))
		return false;

	rmap_printk("rmap_write_protect: spte %p %llx\n", sptep, *sptep);

	if (pt_protect)
		spte &= ~SPTE_MMU_WRITEABLE;
	spte = spte & ~PT_WRITABLE_MASK;

	return mmu_spte_update(sptep, spte);
}

static bool __rmap_write_protect(struct kvm *kvm,
				 struct kvm_rmap_head *rmap_head,
				 bool pt_protect)
{
	u64 *sptep;
	struct rmap_iterator iter;
	bool flush = false;

	for_each_rmap_spte(rmap_head, &iter, sptep)
		flush |= spte_write_protect(sptep, pt_protect);

	return flush;
}

static bool spte_clear_dirty(u64 *sptep)
{
	u64 spte = *sptep;

	rmap_printk("rmap_clear_dirty: spte %p %llx\n", sptep, *sptep);

	spte &= ~shadow_dirty_mask;

	return mmu_spte_update(sptep, spte);
}

static bool wrprot_ad_disabled_spte(u64 *sptep)
{
	bool was_writable = test_and_clear_bit(PT_WRITABLE_SHIFT,
					       (unsigned long *)sptep);
	if (was_writable)
		kvm_set_pfn_dirty(spte_to_pfn(*sptep));

	return was_writable;
}

/*
 * Gets the GFN ready for another round of dirty logging by clearing the
 *	- D bit on ad-enabled SPTEs, and
 *	- W bit on ad-disabled SPTEs.
 * Returns true iff any D or W bits were cleared.
 */
static bool __rmap_clear_dirty(struct kvm *kvm, struct kvm_rmap_head *rmap_head)
{
	u64 *sptep;
	struct rmap_iterator iter;
	bool flush = false;

	for_each_rmap_spte(rmap_head, &iter, sptep)
		if (spte_ad_enabled(*sptep))
			flush |= spte_clear_dirty(sptep);
		else
			flush |= wrprot_ad_disabled_spte(sptep);

	return flush;
}

static bool spte_set_dirty(u64 *sptep)
{
	u64 spte = *sptep;

	rmap_printk("rmap_set_dirty: spte %p %llx\n", sptep, *sptep);

	spte |= shadow_dirty_mask;

	return mmu_spte_update(sptep, spte);
}

static bool __rmap_set_dirty(struct kvm *kvm, struct kvm_rmap_head *rmap_head)
{
	u64 *sptep;
	struct rmap_iterator iter;
	bool flush = false;

	for_each_rmap_spte(rmap_head, &iter, sptep)
		if (spte_ad_enabled(*sptep))
			flush |= spte_set_dirty(sptep);

	return flush;
}

/**
 * kvm_mmu_write_protect_pt_masked - write protect selected PT level pages
 * @kvm: kvm instance
 * @slot: slot to protect
 * @gfn_offset: start of the BITS_PER_LONG pages we care about
 * @mask: indicates which pages we should protect
 *
 * Used when we do not need to care about huge page mappings: e.g. during dirty
 * logging we do not have any such mappings.
 */
static void kvm_mmu_write_protect_pt_masked(struct kvm *kvm,
				     struct kvm_memory_slot *slot,
				     gfn_t gfn_offset, unsigned long mask)
{
	struct kvm_rmap_head *rmap_head;

	while (mask) {
		rmap_head = __gfn_to_rmap(slot->base_gfn + gfn_offset + __ffs(mask),
					  PT_PAGE_TABLE_LEVEL, slot);
		__rmap_write_protect(kvm, rmap_head, false);

		/* clear the first set bit */
		mask &= mask - 1;
	}
}

/**
 * kvm_mmu_clear_dirty_pt_masked - clear MMU D-bit for PT level pages, or write
 * protect the page if the D-bit isn't supported.
 * @kvm: kvm instance
 * @slot: slot to clear D-bit
 * @gfn_offset: start of the BITS_PER_LONG pages we care about
 * @mask: indicates which pages we should clear D-bit
 *
 * Used for PML to re-log the dirty GPAs after userspace querying dirty_bitmap.
 */
void kvm_mmu_clear_dirty_pt_masked(struct kvm *kvm,
				     struct kvm_memory_slot *slot,
				     gfn_t gfn_offset, unsigned long mask)
{
	struct kvm_rmap_head *rmap_head;

	while (mask) {
		rmap_head = __gfn_to_rmap(slot->base_gfn + gfn_offset + __ffs(mask),
					  PT_PAGE_TABLE_LEVEL, slot);
		__rmap_clear_dirty(kvm, rmap_head);

		/* clear the first set bit */
		mask &= mask - 1;
	}
}
EXPORT_SYMBOL_GPL(kvm_mmu_clear_dirty_pt_masked);

/**
 * kvm_arch_mmu_enable_log_dirty_pt_masked - enable dirty logging for selected
 * PT level pages.
 *
 * It calls kvm_mmu_write_protect_pt_masked to write protect selected pages to
 * enable dirty logging for them.
 *
 * Used when we do not need to care about huge page mappings: e.g. during dirty
 * logging we do not have any such mappings.
 */
void kvm_arch_mmu_enable_log_dirty_pt_masked(struct kvm *kvm,
				struct kvm_memory_slot *slot,
				gfn_t gfn_offset, unsigned long mask)
{
	if (kvm_x86_ops->enable_log_dirty_pt_masked)
		kvm_x86_ops->enable_log_dirty_pt_masked(kvm, slot, gfn_offset,
				mask);
	else
		kvm_mmu_write_protect_pt_masked(kvm, slot, gfn_offset, mask);
}

/**
 * kvm_arch_write_log_dirty - emulate dirty page logging
 * @vcpu: Guest mode vcpu
 *
 * Emulate arch specific page modification logging for the
 * nested hypervisor
 */
int kvm_arch_write_log_dirty(struct kvm_vcpu *vcpu)
{
	if (kvm_x86_ops->write_log_dirty)
		return kvm_x86_ops->write_log_dirty(vcpu);

	return 0;
}

bool kvm_mmu_slot_gfn_write_protect(struct kvm *kvm,
				    struct kvm_memory_slot *slot, u64 gfn)
{
	struct kvm_rmap_head *rmap_head;
	int i;
	bool write_protected = false;

	for (i = PT_PAGE_TABLE_LEVEL; i <= PT_MAX_HUGEPAGE_LEVEL; ++i) {
		rmap_head = __gfn_to_rmap(gfn, i, slot);
		write_protected |= __rmap_write_protect(kvm, rmap_head, true);
	}

	return write_protected;
}

static bool rmap_write_protect(struct kvm_vcpu *vcpu, u64 gfn)
{
	struct kvm_memory_slot *slot;

	slot = kvm_vcpu_gfn_to_memslot(vcpu, gfn);
	return kvm_mmu_slot_gfn_write_protect(vcpu->kvm, slot, gfn);
}

static bool kvm_zap_rmapp(struct kvm *kvm, struct kvm_rmap_head *rmap_head)
{
	u64 *sptep;
	struct rmap_iterator iter;
	bool flush = false;

	while ((sptep = rmap_get_first(rmap_head, &iter))) {
		rmap_printk("%s: spte %p %llx.\n", __func__, sptep, *sptep);

		drop_spte(kvm, sptep);
		flush = true;
	}

	return flush;
}

static int kvm_unmap_rmapp(struct kvm *kvm, struct kvm_rmap_head *rmap_head,
			   struct kvm_memory_slot *slot, gfn_t gfn, int level,
			   unsigned long data)
{
	return kvm_zap_rmapp(kvm, rmap_head);
}

static int kvm_set_pte_rmapp(struct kvm *kvm, struct kvm_rmap_head *rmap_head,
			     struct kvm_memory_slot *slot, gfn_t gfn, int level,
			     unsigned long data)
{
	u64 *sptep;
	struct rmap_iterator iter;
	int need_flush = 0;
	u64 new_spte;
	pte_t *ptep = (pte_t *)data;
	kvm_pfn_t new_pfn;

	WARN_ON(pte_huge(*ptep));
	new_pfn = pte_pfn(*ptep);

restart:
	for_each_rmap_spte(rmap_head, &iter, sptep) {
		rmap_printk("kvm_set_pte_rmapp: spte %p %llx gfn %llx (%d)\n",
			    sptep, *sptep, gfn, level);

		need_flush = 1;

		if (pte_write(*ptep)) {
			drop_spte(kvm, sptep);
			goto restart;
		} else {
			new_spte = *sptep & ~PT64_BASE_ADDR_MASK;
			new_spte |= (u64)new_pfn << PAGE_SHIFT;

			new_spte &= ~PT_WRITABLE_MASK;
			new_spte &= ~SPTE_HOST_WRITEABLE;

			new_spte = mark_spte_for_access_track(new_spte);

			mmu_spte_clear_track_bits(sptep);
			mmu_spte_set(sptep, new_spte);
		}
	}

	if (need_flush)
		kvm_flush_remote_tlbs(kvm);

	return 0;
}

struct slot_rmap_walk_iterator {
	/* input fields. */
	struct kvm_memory_slot *slot;
	gfn_t start_gfn;
	gfn_t end_gfn;
	int start_level;
	int end_level;

	/* output fields. */
	gfn_t gfn;
	struct kvm_rmap_head *rmap;
	int level;

	/* private field. */
	struct kvm_rmap_head *end_rmap;
};

static void
rmap_walk_init_level(struct slot_rmap_walk_iterator *iterator, int level)
{
	iterator->level = level;
	iterator->gfn = iterator->start_gfn;
	iterator->rmap = __gfn_to_rmap(iterator->gfn, level, iterator->slot);
	iterator->end_rmap = __gfn_to_rmap(iterator->end_gfn, level,
					   iterator->slot);
}

static void
slot_rmap_walk_init(struct slot_rmap_walk_iterator *iterator,
		    struct kvm_memory_slot *slot, int start_level,
		    int end_level, gfn_t start_gfn, gfn_t end_gfn)
{
	iterator->slot = slot;
	iterator->start_level = start_level;
	iterator->end_level = end_level;
	iterator->start_gfn = start_gfn;
	iterator->end_gfn = end_gfn;

	rmap_walk_init_level(iterator, iterator->start_level);
}

static bool slot_rmap_walk_okay(struct slot_rmap_walk_iterator *iterator)
{
	return !!iterator->rmap;
}

static void slot_rmap_walk_next(struct slot_rmap_walk_iterator *iterator)
{
	if (++iterator->rmap <= iterator->end_rmap) {
		iterator->gfn += (1UL << KVM_HPAGE_GFN_SHIFT(iterator->level));
		return;
	}

	if (++iterator->level > iterator->end_level) {
		iterator->rmap = NULL;
		return;
	}

	rmap_walk_init_level(iterator, iterator->level);
}

#define for_each_slot_rmap_range(_slot_, _start_level_, _end_level_,	\
	   _start_gfn, _end_gfn, _iter_)				\
	for (slot_rmap_walk_init(_iter_, _slot_, _start_level_,		\
				 _end_level_, _start_gfn, _end_gfn);	\
	     slot_rmap_walk_okay(_iter_);				\
	     slot_rmap_walk_next(_iter_))

static int kvm_handle_hva_range(struct kvm *kvm,
				unsigned long start,
				unsigned long end,
				unsigned long data,
				int (*handler)(struct kvm *kvm,
					       struct kvm_rmap_head *rmap_head,
					       struct kvm_memory_slot *slot,
					       gfn_t gfn,
					       int level,
					       unsigned long data))
{
	struct kvm_memslots *slots;
	struct kvm_memory_slot *memslot;
	struct slot_rmap_walk_iterator iterator;
	int ret = 0;
	int i;

	for (i = 0; i < KVM_ADDRESS_SPACE_NUM; i++) {
		slots = __kvm_memslots(kvm, i);
		kvm_for_each_memslot(memslot, slots) {
			unsigned long hva_start, hva_end;
			gfn_t gfn_start, gfn_end;

			hva_start = max(start, memslot->userspace_addr);
			hva_end = min(end, memslot->userspace_addr +
				      (memslot->npages << PAGE_SHIFT));
			if (hva_start >= hva_end)
				continue;
			/*
			 * {gfn(page) | page intersects with [hva_start, hva_end)} =
			 * {gfn_start, gfn_start+1, ..., gfn_end-1}.
			 */
			gfn_start = hva_to_gfn_memslot(hva_start, memslot);
			gfn_end = hva_to_gfn_memslot(hva_end + PAGE_SIZE - 1, memslot);

			for_each_slot_rmap_range(memslot, PT_PAGE_TABLE_LEVEL,
						 PT_MAX_HUGEPAGE_LEVEL,
						 gfn_start, gfn_end - 1,
						 &iterator)
				ret |= handler(kvm, iterator.rmap, memslot,
					       iterator.gfn, iterator.level, data);
		}
	}

	return ret;
}

static int kvm_handle_hva(struct kvm *kvm, unsigned long hva,
			  unsigned long data,
			  int (*handler)(struct kvm *kvm,
					 struct kvm_rmap_head *rmap_head,
					 struct kvm_memory_slot *slot,
					 gfn_t gfn, int level,
					 unsigned long data))
{
	return kvm_handle_hva_range(kvm, hva, hva + 1, data, handler);
}

int kvm_unmap_hva(struct kvm *kvm, unsigned long hva)
{
	return kvm_handle_hva(kvm, hva, 0, kvm_unmap_rmapp);
}

int kvm_unmap_hva_range(struct kvm *kvm, unsigned long start, unsigned long end)
{
	return kvm_handle_hva_range(kvm, start, end, 0, kvm_unmap_rmapp);
}

void kvm_set_spte_hva(struct kvm *kvm, unsigned long hva, pte_t pte)
{
	kvm_handle_hva(kvm, hva, (unsigned long)&pte, kvm_set_pte_rmapp);
}

static int kvm_age_rmapp(struct kvm *kvm, struct kvm_rmap_head *rmap_head,
			 struct kvm_memory_slot *slot, gfn_t gfn, int level,
			 unsigned long data)
{
	u64 *sptep;
	struct rmap_iterator uninitialized_var(iter);
	int young = 0;

	for_each_rmap_spte(rmap_head, &iter, sptep)
		young |= mmu_spte_age(sptep);

	trace_kvm_age_page(gfn, level, slot, young);
	return young;
}

static int kvm_test_age_rmapp(struct kvm *kvm, struct kvm_rmap_head *rmap_head,
			      struct kvm_memory_slot *slot, gfn_t gfn,
			      int level, unsigned long data)
{
	u64 *sptep;
	struct rmap_iterator iter;

	for_each_rmap_spte(rmap_head, &iter, sptep)
		if (is_accessed_spte(*sptep))
			return 1;
	return 0;
}

#define RMAP_RECYCLE_THRESHOLD 1000

static void rmap_recycle(struct kvm_vcpu *vcpu, u64 *spte, gfn_t gfn)
{
	struct kvm_rmap_head *rmap_head;
	struct kvm_mmu_page *sp;

	sp = page_header(__pa(spte));

	rmap_head = gfn_to_rmap(vcpu->kvm, gfn, sp);

	kvm_unmap_rmapp(vcpu->kvm, rmap_head, NULL, gfn, sp->role.level, 0);
	kvm_flush_remote_tlbs(vcpu->kvm);
}

int kvm_age_hva(struct kvm *kvm, unsigned long start, unsigned long end)
{
	return kvm_handle_hva_range(kvm, start, end, 0, kvm_age_rmapp);
}

int kvm_test_age_hva(struct kvm *kvm, unsigned long hva)
{
	return kvm_handle_hva(kvm, hva, 0, kvm_test_age_rmapp);
}

#ifdef MMU_DEBUG
static int is_empty_shadow_page(u64 *spt)
{
	u64 *pos;
	u64 *end;

	for (pos = spt, end = pos + PAGE_SIZE / sizeof(u64); pos != end; pos++)
		if (is_shadow_present_pte(*pos)) {
			printk(KERN_ERR "%s: %p %llx\n", __func__,
			       pos, *pos);
			return 0;
		}
	return 1;
}
#endif

/*
 * This value is the sum of all of the kvm instances's
 * kvm->arch.n_used_mmu_pages values.  We need a global,
 * aggregate version in order to make the slab shrinker
 * faster
 */
static inline void kvm_mod_used_mmu_pages(struct kvm *kvm, int nr)
{
	kvm->arch.n_used_mmu_pages += nr;
	percpu_counter_add(&kvm_total_used_mmu_pages, nr);
}

static void kvm_mmu_free_page(struct kvm_mmu_page *sp)
{
	MMU_WARN_ON(!is_empty_shadow_page(sp->spt));
	hlist_del(&sp->hash_link);
	list_del(&sp->link);
	free_page((unsigned long)sp->spt);
	if (!sp->role.direct)
		free_page((unsigned long)sp->gfns);
	kmem_cache_free(mmu_page_header_cache, sp);
}

static unsigned kvm_page_table_hashfn(gfn_t gfn)
{
	return hash_64(gfn, KVM_MMU_HASH_SHIFT);
}

static void mmu_page_add_parent_pte(struct kvm_vcpu *vcpu,
				    struct kvm_mmu_page *sp, u64 *parent_pte)
{
	if (!parent_pte)
		return;

	pte_list_add(vcpu, parent_pte, &sp->parent_ptes);
}

static void mmu_page_remove_parent_pte(struct kvm_mmu_page *sp,
				       u64 *parent_pte)
{
	pte_list_remove(parent_pte, &sp->parent_ptes);
}

static void drop_parent_pte(struct kvm_mmu_page *sp,
			    u64 *parent_pte)
{
	mmu_page_remove_parent_pte(sp, parent_pte);
	mmu_spte_clear_no_track(parent_pte);
}

static struct kvm_mmu_page *kvm_mmu_alloc_page(struct kvm_vcpu *vcpu, int direct)
{
	struct kvm_mmu_page *sp;

	sp = mmu_memory_cache_alloc(&vcpu->arch.mmu_page_header_cache);
	sp->spt = mmu_memory_cache_alloc(&vcpu->arch.mmu_page_cache);
	if (!direct)
		sp->gfns = mmu_memory_cache_alloc(&vcpu->arch.mmu_page_cache);
	set_page_private(virt_to_page(sp->spt), (unsigned long)sp);

	/*
	 * The active_mmu_pages list is the FIFO list, do not move the
	 * page until it is zapped. kvm_zap_obsolete_pages depends on
	 * this feature. See the comments in kvm_zap_obsolete_pages().
	 */
	list_add(&sp->link, &vcpu->kvm->arch.active_mmu_pages);
	kvm_mod_used_mmu_pages(vcpu->kvm, +1);
	return sp;
}

static void mark_unsync(u64 *spte);
static void kvm_mmu_mark_parents_unsync(struct kvm_mmu_page *sp)
{
	u64 *sptep;
	struct rmap_iterator iter;

	for_each_rmap_spte(&sp->parent_ptes, &iter, sptep) {
		mark_unsync(sptep);
	}
}

static void mark_unsync(u64 *spte)
{
	struct kvm_mmu_page *sp;
	unsigned int index;

	sp = page_header(__pa(spte));
	index = spte - sp->spt;
	if (__test_and_set_bit(index, sp->unsync_child_bitmap))
		return;
	if (sp->unsync_children++)
		return;
	kvm_mmu_mark_parents_unsync(sp);
}

static int nonpaging_sync_page(struct kvm_vcpu *vcpu,
			       struct kvm_mmu_page *sp)
{
	return 0;
}

static void nonpaging_invlpg(struct kvm_vcpu *vcpu, gva_t gva)
{
}

static void nonpaging_update_pte(struct kvm_vcpu *vcpu,
				 struct kvm_mmu_page *sp, u64 *spte,
				 const void *pte)
{
	WARN_ON(1);
}

#define KVM_PAGE_ARRAY_NR 16

struct kvm_mmu_pages {
	struct mmu_page_and_offset {
		struct kvm_mmu_page *sp;
		unsigned int idx;
	} page[KVM_PAGE_ARRAY_NR];
	unsigned int nr;
};

static int mmu_pages_add(struct kvm_mmu_pages *pvec, struct kvm_mmu_page *sp,
			 int idx)
{
	int i;

	if (sp->unsync)
		for (i=0; i < pvec->nr; i++)
			if (pvec->page[i].sp == sp)
				return 0;

	pvec->page[pvec->nr].sp = sp;
	pvec->page[pvec->nr].idx = idx;
	pvec->nr++;
	return (pvec->nr == KVM_PAGE_ARRAY_NR);
}

static inline void clear_unsync_child_bit(struct kvm_mmu_page *sp, int idx)
{
	--sp->unsync_children;
	WARN_ON((int)sp->unsync_children < 0);
	__clear_bit(idx, sp->unsync_child_bitmap);
}

static int __mmu_unsync_walk(struct kvm_mmu_page *sp,
			   struct kvm_mmu_pages *pvec)
{
	int i, ret, nr_unsync_leaf = 0;

	for_each_set_bit(i, sp->unsync_child_bitmap, 512) {
		struct kvm_mmu_page *child;
		u64 ent = sp->spt[i];

		if (!is_shadow_present_pte(ent) || is_large_pte(ent)) {
			clear_unsync_child_bit(sp, i);
			continue;
		}

		child = page_header(ent & PT64_BASE_ADDR_MASK);

		if (child->unsync_children) {
			if (mmu_pages_add(pvec, child, i))
				return -ENOSPC;

			ret = __mmu_unsync_walk(child, pvec);
			if (!ret) {
				clear_unsync_child_bit(sp, i);
				continue;
			} else if (ret > 0) {
				nr_unsync_leaf += ret;
			} else
				return ret;
		} else if (child->unsync) {
			nr_unsync_leaf++;
			if (mmu_pages_add(pvec, child, i))
				return -ENOSPC;
		} else
			clear_unsync_child_bit(sp, i);
	}

	return nr_unsync_leaf;
}

#define INVALID_INDEX (-1)

static int mmu_unsync_walk(struct kvm_mmu_page *sp,
			   struct kvm_mmu_pages *pvec)
{
	pvec->nr = 0;
	if (!sp->unsync_children)
		return 0;

	mmu_pages_add(pvec, sp, INVALID_INDEX);
	return __mmu_unsync_walk(sp, pvec);
}

static void kvm_unlink_unsync_page(struct kvm *kvm, struct kvm_mmu_page *sp)
{
	WARN_ON(!sp->unsync);
	trace_kvm_mmu_sync_page(sp);
	sp->unsync = 0;
	--kvm->stat.mmu_unsync;
}

static int kvm_mmu_prepare_zap_page(struct kvm *kvm, struct kvm_mmu_page *sp,
				    struct list_head *invalid_list);
static void kvm_mmu_commit_zap_page(struct kvm *kvm,
				    struct list_head *invalid_list);

/*
 * NOTE: we should pay more attention on the zapped-obsolete page
 * (is_obsolete_sp(sp) && sp->role.invalid) when you do hash list walk
 * since it has been deleted from active_mmu_pages but still can be found
 * at hast list.
 *
 * for_each_valid_sp() has skipped that kind of pages.
 */
#define for_each_valid_sp(_kvm, _sp, _gfn)				\
	hlist_for_each_entry(_sp,					\
	  &(_kvm)->arch.mmu_page_hash[kvm_page_table_hashfn(_gfn)], hash_link) \
		if (is_obsolete_sp((_kvm), (_sp)) || (_sp)->role.invalid) {    \
		} else

#define for_each_gfn_indirect_valid_sp(_kvm, _sp, _gfn)			\
	for_each_valid_sp(_kvm, _sp, _gfn)				\
		if ((_sp)->gfn != (_gfn) || (_sp)->role.direct) {} else

/* @sp->gfn should be write-protected at the call site */
static bool __kvm_sync_page(struct kvm_vcpu *vcpu, struct kvm_mmu_page *sp,
			    struct list_head *invalid_list)
{
	if (sp->role.cr4_pae != !!is_pae(vcpu)) {
		kvm_mmu_prepare_zap_page(vcpu->kvm, sp, invalid_list);
		return false;
	}

	if (vcpu->arch.mmu.sync_page(vcpu, sp) == 0) {
		kvm_mmu_prepare_zap_page(vcpu->kvm, sp, invalid_list);
		return false;
	}

	return true;
}

static void kvm_mmu_flush_or_zap(struct kvm_vcpu *vcpu,
				 struct list_head *invalid_list,
				 bool remote_flush, bool local_flush)
{
	if (!list_empty(invalid_list)) {
		kvm_mmu_commit_zap_page(vcpu->kvm, invalid_list);
		return;
	}

	if (remote_flush)
		kvm_flush_remote_tlbs(vcpu->kvm);
	else if (local_flush)
		kvm_make_request(KVM_REQ_TLB_FLUSH, vcpu);
}

#ifdef CONFIG_KVM_MMU_AUDIT
#include "mmu_audit.c"
#else
static void kvm_mmu_audit(struct kvm_vcpu *vcpu, int point) { }
static void mmu_audit_disable(void) { }
#endif

static bool is_obsolete_sp(struct kvm *kvm, struct kvm_mmu_page *sp)
{
	return unlikely(sp->mmu_valid_gen != kvm->arch.mmu_valid_gen);
}

static bool kvm_sync_page(struct kvm_vcpu *vcpu, struct kvm_mmu_page *sp,
			 struct list_head *invalid_list)
{
	kvm_unlink_unsync_page(vcpu->kvm, sp);
	return __kvm_sync_page(vcpu, sp, invalid_list);
}

/* @gfn should be write-protected at the call site */
static bool kvm_sync_pages(struct kvm_vcpu *vcpu, gfn_t gfn,
			   struct list_head *invalid_list)
{
	struct kvm_mmu_page *s;
	bool ret = false;

	for_each_gfn_indirect_valid_sp(vcpu->kvm, s, gfn) {
		if (!s->unsync)
			continue;

		WARN_ON(s->role.level != PT_PAGE_TABLE_LEVEL);
		ret |= kvm_sync_page(vcpu, s, invalid_list);
	}

	return ret;
}

struct mmu_page_path {
	struct kvm_mmu_page *parent[PT64_ROOT_MAX_LEVEL];
	unsigned int idx[PT64_ROOT_MAX_LEVEL];
};

#define for_each_sp(pvec, sp, parents, i)			\
		for (i = mmu_pages_first(&pvec, &parents);	\
			i < pvec.nr && ({ sp = pvec.page[i].sp; 1;});	\
			i = mmu_pages_next(&pvec, &parents, i))

static int mmu_pages_next(struct kvm_mmu_pages *pvec,
			  struct mmu_page_path *parents,
			  int i)
{
	int n;

	for (n = i+1; n < pvec->nr; n++) {
		struct kvm_mmu_page *sp = pvec->page[n].sp;
		unsigned idx = pvec->page[n].idx;
		int level = sp->role.level;

		parents->idx[level-1] = idx;
		if (level == PT_PAGE_TABLE_LEVEL)
			break;

		parents->parent[level-2] = sp;
	}

	return n;
}

static int mmu_pages_first(struct kvm_mmu_pages *pvec,
			   struct mmu_page_path *parents)
{
	struct kvm_mmu_page *sp;
	int level;

	if (pvec->nr == 0)
		return 0;

	WARN_ON(pvec->page[0].idx != INVALID_INDEX);

	sp = pvec->page[0].sp;
	level = sp->role.level;
	WARN_ON(level == PT_PAGE_TABLE_LEVEL);

	parents->parent[level-2] = sp;

	/* Also set up a sentinel.  Further entries in pvec are all
	 * children of sp, so this element is never overwritten.
	 */
	parents->parent[level-1] = NULL;
	return mmu_pages_next(pvec, parents, 0);
}

static void mmu_pages_clear_parents(struct mmu_page_path *parents)
{
	struct kvm_mmu_page *sp;
	unsigned int level = 0;

	do {
		unsigned int idx = parents->idx[level];
		sp = parents->parent[level];
		if (!sp)
			return;

		WARN_ON(idx == INVALID_INDEX);
		clear_unsync_child_bit(sp, idx);
		level++;
	} while (!sp->unsync_children);
}

static void mmu_sync_children(struct kvm_vcpu *vcpu,
			      struct kvm_mmu_page *parent)
{
	int i;
	struct kvm_mmu_page *sp;
	struct mmu_page_path parents;
	struct kvm_mmu_pages pages;
	LIST_HEAD(invalid_list);
	bool flush = false;

	while (mmu_unsync_walk(parent, &pages)) {
		bool protected = false;

		for_each_sp(pages, sp, parents, i)
			protected |= rmap_write_protect(vcpu, sp->gfn);

		if (protected) {
			kvm_flush_remote_tlbs(vcpu->kvm);
			flush = false;
		}

		for_each_sp(pages, sp, parents, i) {
			flush |= kvm_sync_page(vcpu, sp, &invalid_list);
			mmu_pages_clear_parents(&parents);
		}
		if (need_resched() || spin_needbreak(&vcpu->kvm->mmu_lock)) {
			kvm_mmu_flush_or_zap(vcpu, &invalid_list, false, flush);
			cond_resched_lock(&vcpu->kvm->mmu_lock);
			flush = false;
		}
	}

	kvm_mmu_flush_or_zap(vcpu, &invalid_list, false, flush);
}

static void __clear_sp_write_flooding_count(struct kvm_mmu_page *sp)
{
	atomic_set(&sp->write_flooding_count,  0);
}

static void clear_sp_write_flooding_count(u64 *spte)
{
	struct kvm_mmu_page *sp =  page_header(__pa(spte));

	__clear_sp_write_flooding_count(sp);
}

static struct kvm_mmu_page *kvm_mmu_get_page(struct kvm_vcpu *vcpu,
					     gfn_t gfn,
					     gva_t gaddr,
					     unsigned level,
					     int direct,
					     unsigned access)
{
	union kvm_mmu_page_role role;
	unsigned quadrant;
	struct kvm_mmu_page *sp;
	bool need_sync = false;
	bool flush = false;
	int collisions = 0;
	LIST_HEAD(invalid_list);

	role = vcpu->arch.mmu.base_role;
	role.level = level;
	role.direct = direct;
	if (role.direct)
		role.cr4_pae = 0;
	role.access = access;
	if (!vcpu->arch.mmu.direct_map
	    && vcpu->arch.mmu.root_level <= PT32_ROOT_LEVEL) {
		quadrant = gaddr >> (PAGE_SHIFT + (PT64_PT_BITS * level));
		quadrant &= (1 << ((PT32_PT_BITS - PT64_PT_BITS) * level)) - 1;
		role.quadrant = quadrant;
	}
	for_each_valid_sp(vcpu->kvm, sp, gfn) {
		if (sp->gfn != gfn) {
			collisions++;
			continue;
		}

		if (!need_sync && sp->unsync)
			need_sync = true;

		if (sp->role.word != role.word)
			continue;

		if (sp->unsync) {
			/* The page is good, but __kvm_sync_page might still end
			 * up zapping it.  If so, break in order to rebuild it.
			 */
			if (!__kvm_sync_page(vcpu, sp, &invalid_list))
				break;

			WARN_ON(!list_empty(&invalid_list));
			kvm_make_request(KVM_REQ_TLB_FLUSH, vcpu);
		}

		if (sp->unsync_children)
			kvm_make_request(KVM_REQ_MMU_SYNC, vcpu);

		__clear_sp_write_flooding_count(sp);
		trace_kvm_mmu_get_page(sp, false);
		goto out;
	}

	++vcpu->kvm->stat.mmu_cache_miss;

	sp = kvm_mmu_alloc_page(vcpu, direct);

	sp->gfn = gfn;
	sp->role = role;
	hlist_add_head(&sp->hash_link,
		&vcpu->kvm->arch.mmu_page_hash[kvm_page_table_hashfn(gfn)]);
	if (!direct) {
		/*
		 * we should do write protection before syncing pages
		 * otherwise the content of the synced shadow page may
		 * be inconsistent with guest page table.
		 */
		account_shadowed(vcpu->kvm, sp);
		if (level == PT_PAGE_TABLE_LEVEL &&
		      rmap_write_protect(vcpu, gfn))
			kvm_flush_remote_tlbs(vcpu->kvm);

		if (level > PT_PAGE_TABLE_LEVEL && need_sync)
			flush |= kvm_sync_pages(vcpu, gfn, &invalid_list);
	}
	sp->mmu_valid_gen = vcpu->kvm->arch.mmu_valid_gen;
	clear_page(sp->spt);
	trace_kvm_mmu_get_page(sp, true);

	kvm_mmu_flush_or_zap(vcpu, &invalid_list, false, flush);
out:
	if (collisions > vcpu->kvm->stat.max_mmu_page_hash_collisions)
		vcpu->kvm->stat.max_mmu_page_hash_collisions = collisions;
	return sp;
}

static void shadow_walk_init(struct kvm_shadow_walk_iterator *iterator,
			     struct kvm_vcpu *vcpu, u64 addr)
{
	iterator->addr = addr;
	iterator->shadow_addr = vcpu->arch.mmu.root_hpa;
	iterator->level = vcpu->arch.mmu.shadow_root_level;

	if (iterator->level == PT64_ROOT_4LEVEL &&
	    vcpu->arch.mmu.root_level < PT64_ROOT_4LEVEL &&
	    !vcpu->arch.mmu.direct_map)
		--iterator->level;

	if (iterator->level == PT32E_ROOT_LEVEL) {
		iterator->shadow_addr
			= vcpu->arch.mmu.pae_root[(addr >> 30) & 3];
		iterator->shadow_addr &= PT64_BASE_ADDR_MASK;
		--iterator->level;
		if (!iterator->shadow_addr)
			iterator->level = 0;
	}
}

static bool shadow_walk_okay(struct kvm_shadow_walk_iterator *iterator)
{
	if (iterator->level < PT_PAGE_TABLE_LEVEL)
		return false;

	iterator->index = SHADOW_PT_INDEX(iterator->addr, iterator->level);
	iterator->sptep	= ((u64 *)__va(iterator->shadow_addr)) + iterator->index;
	return true;
}

static void __shadow_walk_next(struct kvm_shadow_walk_iterator *iterator,
			       u64 spte)
{
	if (is_last_spte(spte, iterator->level)) {
		iterator->level = 0;
		return;
	}

	iterator->shadow_addr = spte & PT64_BASE_ADDR_MASK;
	--iterator->level;
}

static void shadow_walk_next(struct kvm_shadow_walk_iterator *iterator)
{
	return __shadow_walk_next(iterator, *iterator->sptep);
}

static void link_shadow_page(struct kvm_vcpu *vcpu, u64 *sptep,
			     struct kvm_mmu_page *sp)
{
	u64 spte;

	BUILD_BUG_ON(VMX_EPT_WRITABLE_MASK != PT_WRITABLE_MASK);

	spte = __pa(sp->spt) | shadow_present_mask | PT_WRITABLE_MASK |
<<<<<<< HEAD
	       shadow_user_mask | shadow_x_mask;
=======
	       shadow_user_mask | shadow_x_mask | shadow_me_mask;
>>>>>>> bb176f67

	if (sp_ad_disabled(sp))
		spte |= shadow_acc_track_value;
	else
		spte |= shadow_accessed_mask;

	mmu_spte_set(sptep, spte);

	mmu_page_add_parent_pte(vcpu, sp, sptep);

	if (sp->unsync_children || sp->unsync)
		mark_unsync(sptep);
}

static void validate_direct_spte(struct kvm_vcpu *vcpu, u64 *sptep,
				   unsigned direct_access)
{
	if (is_shadow_present_pte(*sptep) && !is_large_pte(*sptep)) {
		struct kvm_mmu_page *child;

		/*
		 * For the direct sp, if the guest pte's dirty bit
		 * changed form clean to dirty, it will corrupt the
		 * sp's access: allow writable in the read-only sp,
		 * so we should update the spte at this point to get
		 * a new sp with the correct access.
		 */
		child = page_header(*sptep & PT64_BASE_ADDR_MASK);
		if (child->role.access == direct_access)
			return;

		drop_parent_pte(child, sptep);
		kvm_flush_remote_tlbs(vcpu->kvm);
	}
}

static bool mmu_page_zap_pte(struct kvm *kvm, struct kvm_mmu_page *sp,
			     u64 *spte)
{
	u64 pte;
	struct kvm_mmu_page *child;

	pte = *spte;
	if (is_shadow_present_pte(pte)) {
		if (is_last_spte(pte, sp->role.level)) {
			drop_spte(kvm, spte);
			if (is_large_pte(pte))
				--kvm->stat.lpages;
		} else {
			child = page_header(pte & PT64_BASE_ADDR_MASK);
			drop_parent_pte(child, spte);
		}
		return true;
	}

	if (is_mmio_spte(pte))
		mmu_spte_clear_no_track(spte);

	return false;
}

static void kvm_mmu_page_unlink_children(struct kvm *kvm,
					 struct kvm_mmu_page *sp)
{
	unsigned i;

	for (i = 0; i < PT64_ENT_PER_PAGE; ++i)
		mmu_page_zap_pte(kvm, sp, sp->spt + i);
}

static void kvm_mmu_unlink_parents(struct kvm *kvm, struct kvm_mmu_page *sp)
{
	u64 *sptep;
	struct rmap_iterator iter;

	while ((sptep = rmap_get_first(&sp->parent_ptes, &iter)))
		drop_parent_pte(sp, sptep);
}

static int mmu_zap_unsync_children(struct kvm *kvm,
				   struct kvm_mmu_page *parent,
				   struct list_head *invalid_list)
{
	int i, zapped = 0;
	struct mmu_page_path parents;
	struct kvm_mmu_pages pages;

	if (parent->role.level == PT_PAGE_TABLE_LEVEL)
		return 0;

	while (mmu_unsync_walk(parent, &pages)) {
		struct kvm_mmu_page *sp;

		for_each_sp(pages, sp, parents, i) {
			kvm_mmu_prepare_zap_page(kvm, sp, invalid_list);
			mmu_pages_clear_parents(&parents);
			zapped++;
		}
	}

	return zapped;
}

static int kvm_mmu_prepare_zap_page(struct kvm *kvm, struct kvm_mmu_page *sp,
				    struct list_head *invalid_list)
{
	int ret;

	trace_kvm_mmu_prepare_zap_page(sp);
	++kvm->stat.mmu_shadow_zapped;
	ret = mmu_zap_unsync_children(kvm, sp, invalid_list);
	kvm_mmu_page_unlink_children(kvm, sp);
	kvm_mmu_unlink_parents(kvm, sp);

	if (!sp->role.invalid && !sp->role.direct)
		unaccount_shadowed(kvm, sp);

	if (sp->unsync)
		kvm_unlink_unsync_page(kvm, sp);
	if (!sp->root_count) {
		/* Count self */
		ret++;
		list_move(&sp->link, invalid_list);
		kvm_mod_used_mmu_pages(kvm, -1);
	} else {
		list_move(&sp->link, &kvm->arch.active_mmu_pages);

		/*
		 * The obsolete pages can not be used on any vcpus.
		 * See the comments in kvm_mmu_invalidate_zap_all_pages().
		 */
		if (!sp->role.invalid && !is_obsolete_sp(kvm, sp))
			kvm_reload_remote_mmus(kvm);
	}

	sp->role.invalid = 1;
	return ret;
}

static void kvm_mmu_commit_zap_page(struct kvm *kvm,
				    struct list_head *invalid_list)
{
	struct kvm_mmu_page *sp, *nsp;

	if (list_empty(invalid_list))
		return;

	/*
	 * We need to make sure everyone sees our modifications to
	 * the page tables and see changes to vcpu->mode here. The barrier
	 * in the kvm_flush_remote_tlbs() achieves this. This pairs
	 * with vcpu_enter_guest and walk_shadow_page_lockless_begin/end.
	 *
	 * In addition, kvm_flush_remote_tlbs waits for all vcpus to exit
	 * guest mode and/or lockless shadow page table walks.
	 */
	kvm_flush_remote_tlbs(kvm);

	list_for_each_entry_safe(sp, nsp, invalid_list, link) {
		WARN_ON(!sp->role.invalid || sp->root_count);
		kvm_mmu_free_page(sp);
	}
}

static bool prepare_zap_oldest_mmu_page(struct kvm *kvm,
					struct list_head *invalid_list)
{
	struct kvm_mmu_page *sp;

	if (list_empty(&kvm->arch.active_mmu_pages))
		return false;

	sp = list_last_entry(&kvm->arch.active_mmu_pages,
			     struct kvm_mmu_page, link);
	return kvm_mmu_prepare_zap_page(kvm, sp, invalid_list);
}

/*
 * Changing the number of mmu pages allocated to the vm
 * Note: if goal_nr_mmu_pages is too small, you will get dead lock
 */
void kvm_mmu_change_mmu_pages(struct kvm *kvm, unsigned int goal_nr_mmu_pages)
{
	LIST_HEAD(invalid_list);

	spin_lock(&kvm->mmu_lock);

	if (kvm->arch.n_used_mmu_pages > goal_nr_mmu_pages) {
		/* Need to free some mmu pages to achieve the goal. */
		while (kvm->arch.n_used_mmu_pages > goal_nr_mmu_pages)
			if (!prepare_zap_oldest_mmu_page(kvm, &invalid_list))
				break;

		kvm_mmu_commit_zap_page(kvm, &invalid_list);
		goal_nr_mmu_pages = kvm->arch.n_used_mmu_pages;
	}

	kvm->arch.n_max_mmu_pages = goal_nr_mmu_pages;

	spin_unlock(&kvm->mmu_lock);
}

int kvm_mmu_unprotect_page(struct kvm *kvm, gfn_t gfn)
{
	struct kvm_mmu_page *sp;
	LIST_HEAD(invalid_list);
	int r;

	pgprintk("%s: looking for gfn %llx\n", __func__, gfn);
	r = 0;
	spin_lock(&kvm->mmu_lock);
	for_each_gfn_indirect_valid_sp(kvm, sp, gfn) {
		pgprintk("%s: gfn %llx role %x\n", __func__, gfn,
			 sp->role.word);
		r = 1;
		kvm_mmu_prepare_zap_page(kvm, sp, &invalid_list);
	}
	kvm_mmu_commit_zap_page(kvm, &invalid_list);
	spin_unlock(&kvm->mmu_lock);

	return r;
}
EXPORT_SYMBOL_GPL(kvm_mmu_unprotect_page);

static void kvm_unsync_page(struct kvm_vcpu *vcpu, struct kvm_mmu_page *sp)
{
	trace_kvm_mmu_unsync_page(sp);
	++vcpu->kvm->stat.mmu_unsync;
	sp->unsync = 1;

	kvm_mmu_mark_parents_unsync(sp);
}

static bool mmu_need_write_protect(struct kvm_vcpu *vcpu, gfn_t gfn,
				   bool can_unsync)
{
	struct kvm_mmu_page *sp;

	if (kvm_page_track_is_active(vcpu, gfn, KVM_PAGE_TRACK_WRITE))
		return true;

	for_each_gfn_indirect_valid_sp(vcpu->kvm, sp, gfn) {
		if (!can_unsync)
			return true;

		if (sp->unsync)
			continue;

		WARN_ON(sp->role.level != PT_PAGE_TABLE_LEVEL);
		kvm_unsync_page(vcpu, sp);
	}

	return false;
}

static bool kvm_is_mmio_pfn(kvm_pfn_t pfn)
{
	if (pfn_valid(pfn))
		return !is_zero_pfn(pfn) && PageReserved(pfn_to_page(pfn));

	return true;
}

static int set_spte(struct kvm_vcpu *vcpu, u64 *sptep,
		    unsigned pte_access, int level,
		    gfn_t gfn, kvm_pfn_t pfn, bool speculative,
		    bool can_unsync, bool host_writable)
{
	u64 spte = 0;
	int ret = 0;
	struct kvm_mmu_page *sp;

	if (set_mmio_spte(vcpu, sptep, gfn, pfn, pte_access))
		return 0;

	sp = page_header(__pa(sptep));
	if (sp_ad_disabled(sp))
		spte |= shadow_acc_track_value;

	/*
	 * For the EPT case, shadow_present_mask is 0 if hardware
	 * supports exec-only page table entries.  In that case,
	 * ACC_USER_MASK and shadow_user_mask are used to represent
	 * read access.  See FNAME(gpte_access) in paging_tmpl.h.
	 */
	spte |= shadow_present_mask;
	if (!speculative)
		spte |= spte_shadow_accessed_mask(spte);

	if (pte_access & ACC_EXEC_MASK)
		spte |= shadow_x_mask;
	else
		spte |= shadow_nx_mask;

	if (pte_access & ACC_USER_MASK)
		spte |= shadow_user_mask;

	if (level > PT_PAGE_TABLE_LEVEL)
		spte |= PT_PAGE_SIZE_MASK;
	if (tdp_enabled)
		spte |= kvm_x86_ops->get_mt_mask(vcpu, gfn,
			kvm_is_mmio_pfn(pfn));

	if (host_writable)
		spte |= SPTE_HOST_WRITEABLE;
	else
		pte_access &= ~ACC_WRITE_MASK;

	spte |= (u64)pfn << PAGE_SHIFT;
	spte |= shadow_me_mask;

	if (pte_access & ACC_WRITE_MASK) {

		/*
		 * Other vcpu creates new sp in the window between
		 * mapping_level() and acquiring mmu-lock. We can
		 * allow guest to retry the access, the mapping can
		 * be fixed if guest refault.
		 */
		if (level > PT_PAGE_TABLE_LEVEL &&
		    mmu_gfn_lpage_is_disallowed(vcpu, gfn, level))
			goto done;

		spte |= PT_WRITABLE_MASK | SPTE_MMU_WRITEABLE;

		/*
		 * Optimization: for pte sync, if spte was writable the hash
		 * lookup is unnecessary (and expensive). Write protection
		 * is responsibility of mmu_get_page / kvm_sync_page.
		 * Same reasoning can be applied to dirty page accounting.
		 */
		if (!can_unsync && is_writable_pte(*sptep))
			goto set_pte;

		if (mmu_need_write_protect(vcpu, gfn, can_unsync)) {
			pgprintk("%s: found shadow page for %llx, marking ro\n",
				 __func__, gfn);
			ret = 1;
			pte_access &= ~ACC_WRITE_MASK;
			spte &= ~(PT_WRITABLE_MASK | SPTE_MMU_WRITEABLE);
		}
	}

	if (pte_access & ACC_WRITE_MASK) {
		kvm_vcpu_mark_page_dirty(vcpu, gfn);
		spte |= spte_shadow_dirty_mask(spte);
	}

	if (speculative)
		spte = mark_spte_for_access_track(spte);

set_pte:
	if (mmu_spte_update(sptep, spte))
		kvm_flush_remote_tlbs(vcpu->kvm);
done:
	return ret;
}

static bool mmu_set_spte(struct kvm_vcpu *vcpu, u64 *sptep, unsigned pte_access,
			 int write_fault, int level, gfn_t gfn, kvm_pfn_t pfn,
			 bool speculative, bool host_writable)
{
	int was_rmapped = 0;
	int rmap_count;
	bool emulate = false;

	pgprintk("%s: spte %llx write_fault %d gfn %llx\n", __func__,
		 *sptep, write_fault, gfn);

	if (is_shadow_present_pte(*sptep)) {
		/*
		 * If we overwrite a PTE page pointer with a 2MB PMD, unlink
		 * the parent of the now unreachable PTE.
		 */
		if (level > PT_PAGE_TABLE_LEVEL &&
		    !is_large_pte(*sptep)) {
			struct kvm_mmu_page *child;
			u64 pte = *sptep;

			child = page_header(pte & PT64_BASE_ADDR_MASK);
			drop_parent_pte(child, sptep);
			kvm_flush_remote_tlbs(vcpu->kvm);
		} else if (pfn != spte_to_pfn(*sptep)) {
			pgprintk("hfn old %llx new %llx\n",
				 spte_to_pfn(*sptep), pfn);
			drop_spte(vcpu->kvm, sptep);
			kvm_flush_remote_tlbs(vcpu->kvm);
		} else
			was_rmapped = 1;
	}

	if (set_spte(vcpu, sptep, pte_access, level, gfn, pfn, speculative,
	      true, host_writable)) {
		if (write_fault)
			emulate = true;
		kvm_make_request(KVM_REQ_TLB_FLUSH, vcpu);
	}

	if (unlikely(is_mmio_spte(*sptep)))
		emulate = true;

	pgprintk("%s: setting spte %llx\n", __func__, *sptep);
	pgprintk("instantiating %s PTE (%s) at %llx (%llx) addr %p\n",
		 is_large_pte(*sptep)? "2MB" : "4kB",
		 *sptep & PT_WRITABLE_MASK ? "RW" : "R", gfn,
		 *sptep, sptep);
	if (!was_rmapped && is_large_pte(*sptep))
		++vcpu->kvm->stat.lpages;

	if (is_shadow_present_pte(*sptep)) {
		if (!was_rmapped) {
			rmap_count = rmap_add(vcpu, sptep, gfn);
			if (rmap_count > RMAP_RECYCLE_THRESHOLD)
				rmap_recycle(vcpu, sptep, gfn);
		}
	}

	kvm_release_pfn_clean(pfn);

	return emulate;
}

static kvm_pfn_t pte_prefetch_gfn_to_pfn(struct kvm_vcpu *vcpu, gfn_t gfn,
				     bool no_dirty_log)
{
	struct kvm_memory_slot *slot;

	slot = gfn_to_memslot_dirty_bitmap(vcpu, gfn, no_dirty_log);
	if (!slot)
		return KVM_PFN_ERR_FAULT;

	return gfn_to_pfn_memslot_atomic(slot, gfn);
}

static int direct_pte_prefetch_many(struct kvm_vcpu *vcpu,
				    struct kvm_mmu_page *sp,
				    u64 *start, u64 *end)
{
	struct page *pages[PTE_PREFETCH_NUM];
	struct kvm_memory_slot *slot;
	unsigned access = sp->role.access;
	int i, ret;
	gfn_t gfn;

	gfn = kvm_mmu_page_get_gfn(sp, start - sp->spt);
	slot = gfn_to_memslot_dirty_bitmap(vcpu, gfn, access & ACC_WRITE_MASK);
	if (!slot)
		return -1;

	ret = gfn_to_page_many_atomic(slot, gfn, pages, end - start);
	if (ret <= 0)
		return -1;

	for (i = 0; i < ret; i++, gfn++, start++)
		mmu_set_spte(vcpu, start, access, 0, sp->role.level, gfn,
			     page_to_pfn(pages[i]), true, true);

	return 0;
}

static void __direct_pte_prefetch(struct kvm_vcpu *vcpu,
				  struct kvm_mmu_page *sp, u64 *sptep)
{
	u64 *spte, *start = NULL;
	int i;

	WARN_ON(!sp->role.direct);

	i = (sptep - sp->spt) & ~(PTE_PREFETCH_NUM - 1);
	spte = sp->spt + i;

	for (i = 0; i < PTE_PREFETCH_NUM; i++, spte++) {
		if (is_shadow_present_pte(*spte) || spte == sptep) {
			if (!start)
				continue;
			if (direct_pte_prefetch_many(vcpu, sp, start, spte) < 0)
				break;
			start = NULL;
		} else if (!start)
			start = spte;
	}
}

static void direct_pte_prefetch(struct kvm_vcpu *vcpu, u64 *sptep)
{
	struct kvm_mmu_page *sp;

	sp = page_header(__pa(sptep));

	/*
	 * Without accessed bits, there's no way to distinguish between
	 * actually accessed translations and prefetched, so disable pte
	 * prefetch if accessed bits aren't available.
	 */
	if (sp_ad_disabled(sp))
		return;

	if (sp->role.level > PT_PAGE_TABLE_LEVEL)
		return;

	__direct_pte_prefetch(vcpu, sp, sptep);
}

static int __direct_map(struct kvm_vcpu *vcpu, int write, int map_writable,
			int level, gfn_t gfn, kvm_pfn_t pfn, bool prefault)
{
	struct kvm_shadow_walk_iterator iterator;
	struct kvm_mmu_page *sp;
	int emulate = 0;
	gfn_t pseudo_gfn;

	if (!VALID_PAGE(vcpu->arch.mmu.root_hpa))
		return 0;

	for_each_shadow_entry(vcpu, (u64)gfn << PAGE_SHIFT, iterator) {
		if (iterator.level == level) {
			emulate = mmu_set_spte(vcpu, iterator.sptep, ACC_ALL,
					       write, level, gfn, pfn, prefault,
					       map_writable);
			direct_pte_prefetch(vcpu, iterator.sptep);
			++vcpu->stat.pf_fixed;
			break;
		}

		drop_large_spte(vcpu, iterator.sptep);
		if (!is_shadow_present_pte(*iterator.sptep)) {
			u64 base_addr = iterator.addr;

			base_addr &= PT64_LVL_ADDR_MASK(iterator.level);
			pseudo_gfn = base_addr >> PAGE_SHIFT;
			sp = kvm_mmu_get_page(vcpu, pseudo_gfn, iterator.addr,
					      iterator.level - 1, 1, ACC_ALL);

			link_shadow_page(vcpu, iterator.sptep, sp);
		}
	}
	return emulate;
}

static void kvm_send_hwpoison_signal(unsigned long address, struct task_struct *tsk)
{
	siginfo_t info;

	info.si_signo	= SIGBUS;
	info.si_errno	= 0;
	info.si_code	= BUS_MCEERR_AR;
	info.si_addr	= (void __user *)address;
	info.si_addr_lsb = PAGE_SHIFT;

	send_sig_info(SIGBUS, &info, tsk);
}

static int kvm_handle_bad_page(struct kvm_vcpu *vcpu, gfn_t gfn, kvm_pfn_t pfn)
{
	/*
	 * Do not cache the mmio info caused by writing the readonly gfn
	 * into the spte otherwise read access on readonly gfn also can
	 * caused mmio page fault and treat it as mmio access.
	 * Return 1 to tell kvm to emulate it.
	 */
	if (pfn == KVM_PFN_ERR_RO_FAULT)
		return 1;

	if (pfn == KVM_PFN_ERR_HWPOISON) {
		kvm_send_hwpoison_signal(kvm_vcpu_gfn_to_hva(vcpu, gfn), current);
		return 0;
	}

	return -EFAULT;
}

static void transparent_hugepage_adjust(struct kvm_vcpu *vcpu,
					gfn_t *gfnp, kvm_pfn_t *pfnp,
					int *levelp)
{
	kvm_pfn_t pfn = *pfnp;
	gfn_t gfn = *gfnp;
	int level = *levelp;

	/*
	 * Check if it's a transparent hugepage. If this would be an
	 * hugetlbfs page, level wouldn't be set to
	 * PT_PAGE_TABLE_LEVEL and there would be no adjustment done
	 * here.
	 */
	if (!is_error_noslot_pfn(pfn) && !kvm_is_reserved_pfn(pfn) &&
	    level == PT_PAGE_TABLE_LEVEL &&
	    PageTransCompoundMap(pfn_to_page(pfn)) &&
	    !mmu_gfn_lpage_is_disallowed(vcpu, gfn, PT_DIRECTORY_LEVEL)) {
		unsigned long mask;
		/*
		 * mmu_notifier_retry was successful and we hold the
		 * mmu_lock here, so the pmd can't become splitting
		 * from under us, and in turn
		 * __split_huge_page_refcount() can't run from under
		 * us and we can safely transfer the refcount from
		 * PG_tail to PG_head as we switch the pfn to tail to
		 * head.
		 */
		*levelp = level = PT_DIRECTORY_LEVEL;
		mask = KVM_PAGES_PER_HPAGE(level) - 1;
		VM_BUG_ON((gfn & mask) != (pfn & mask));
		if (pfn & mask) {
			gfn &= ~mask;
			*gfnp = gfn;
			kvm_release_pfn_clean(pfn);
			pfn &= ~mask;
			kvm_get_pfn(pfn);
			*pfnp = pfn;
		}
	}
}

static bool handle_abnormal_pfn(struct kvm_vcpu *vcpu, gva_t gva, gfn_t gfn,
				kvm_pfn_t pfn, unsigned access, int *ret_val)
{
	/* The pfn is invalid, report the error! */
	if (unlikely(is_error_pfn(pfn))) {
		*ret_val = kvm_handle_bad_page(vcpu, gfn, pfn);
		return true;
	}

	if (unlikely(is_noslot_pfn(pfn)))
		vcpu_cache_mmio_info(vcpu, gva, gfn, access);

	return false;
}

static bool page_fault_can_be_fast(u32 error_code)
{
	/*
	 * Do not fix the mmio spte with invalid generation number which
	 * need to be updated by slow page fault path.
	 */
	if (unlikely(error_code & PFERR_RSVD_MASK))
		return false;

	/* See if the page fault is due to an NX violation */
	if (unlikely(((error_code & (PFERR_FETCH_MASK | PFERR_PRESENT_MASK))
		      == (PFERR_FETCH_MASK | PFERR_PRESENT_MASK))))
		return false;

	/*
	 * #PF can be fast if:
	 * 1. The shadow page table entry is not present, which could mean that
	 *    the fault is potentially caused by access tracking (if enabled).
	 * 2. The shadow page table entry is present and the fault
	 *    is caused by write-protect, that means we just need change the W
	 *    bit of the spte which can be done out of mmu-lock.
	 *
	 * However, if access tracking is disabled we know that a non-present
	 * page must be a genuine page fault where we have to create a new SPTE.
	 * So, if access tracking is disabled, we return true only for write
	 * accesses to a present page.
	 */

	return shadow_acc_track_mask != 0 ||
	       ((error_code & (PFERR_WRITE_MASK | PFERR_PRESENT_MASK))
		== (PFERR_WRITE_MASK | PFERR_PRESENT_MASK));
}

/*
 * Returns true if the SPTE was fixed successfully. Otherwise,
 * someone else modified the SPTE from its original value.
 */
static bool
fast_pf_fix_direct_spte(struct kvm_vcpu *vcpu, struct kvm_mmu_page *sp,
			u64 *sptep, u64 old_spte, u64 new_spte)
{
	gfn_t gfn;

	WARN_ON(!sp->role.direct);

	/*
	 * Theoretically we could also set dirty bit (and flush TLB) here in
	 * order to eliminate unnecessary PML logging. See comments in
	 * set_spte. But fast_page_fault is very unlikely to happen with PML
	 * enabled, so we do not do this. This might result in the same GPA
	 * to be logged in PML buffer again when the write really happens, and
	 * eventually to be called by mark_page_dirty twice. But it's also no
	 * harm. This also avoids the TLB flush needed after setting dirty bit
	 * so non-PML cases won't be impacted.
	 *
	 * Compare with set_spte where instead shadow_dirty_mask is set.
	 */
	if (cmpxchg64(sptep, old_spte, new_spte) != old_spte)
		return false;

	if (is_writable_pte(new_spte) && !is_writable_pte(old_spte)) {
		/*
		 * The gfn of direct spte is stable since it is
		 * calculated by sp->gfn.
		 */
		gfn = kvm_mmu_page_get_gfn(sp, sptep - sp->spt);
		kvm_vcpu_mark_page_dirty(vcpu, gfn);
	}

	return true;
}

static bool is_access_allowed(u32 fault_err_code, u64 spte)
{
	if (fault_err_code & PFERR_FETCH_MASK)
		return is_executable_pte(spte);

	if (fault_err_code & PFERR_WRITE_MASK)
		return is_writable_pte(spte);

	/* Fault was on Read access */
	return spte & PT_PRESENT_MASK;
}

/*
 * Return value:
 * - true: let the vcpu to access on the same address again.
 * - false: let the real page fault path to fix it.
 */
static bool fast_page_fault(struct kvm_vcpu *vcpu, gva_t gva, int level,
			    u32 error_code)
{
	struct kvm_shadow_walk_iterator iterator;
	struct kvm_mmu_page *sp;
	bool fault_handled = false;
	u64 spte = 0ull;
	uint retry_count = 0;

	if (!VALID_PAGE(vcpu->arch.mmu.root_hpa))
		return false;

	if (!page_fault_can_be_fast(error_code))
		return false;

	walk_shadow_page_lockless_begin(vcpu);

	do {
		u64 new_spte;

		for_each_shadow_entry_lockless(vcpu, gva, iterator, spte)
			if (!is_shadow_present_pte(spte) ||
			    iterator.level < level)
				break;

		sp = page_header(__pa(iterator.sptep));
		if (!is_last_spte(spte, sp->role.level))
			break;

		/*
		 * Check whether the memory access that caused the fault would
		 * still cause it if it were to be performed right now. If not,
		 * then this is a spurious fault caused by TLB lazily flushed,
		 * or some other CPU has already fixed the PTE after the
		 * current CPU took the fault.
		 *
		 * Need not check the access of upper level table entries since
		 * they are always ACC_ALL.
		 */
		if (is_access_allowed(error_code, spte)) {
			fault_handled = true;
			break;
		}

		new_spte = spte;

		if (is_access_track_spte(spte))
			new_spte = restore_acc_track_spte(new_spte);

		/*
		 * Currently, to simplify the code, write-protection can
		 * be removed in the fast path only if the SPTE was
		 * write-protected for dirty-logging or access tracking.
		 */
		if ((error_code & PFERR_WRITE_MASK) &&
		    spte_can_locklessly_be_made_writable(spte))
		{
			new_spte |= PT_WRITABLE_MASK;

			/*
			 * Do not fix write-permission on the large spte.  Since
			 * we only dirty the first page into the dirty-bitmap in
			 * fast_pf_fix_direct_spte(), other pages are missed
			 * if its slot has dirty logging enabled.
			 *
			 * Instead, we let the slow page fault path create a
			 * normal spte to fix the access.
			 *
			 * See the comments in kvm_arch_commit_memory_region().
			 */
			if (sp->role.level > PT_PAGE_TABLE_LEVEL)
				break;
		}

		/* Verify that the fault can be handled in the fast path */
		if (new_spte == spte ||
		    !is_access_allowed(error_code, new_spte))
			break;

		/*
		 * Currently, fast page fault only works for direct mapping
		 * since the gfn is not stable for indirect shadow page. See
		 * Documentation/virtual/kvm/locking.txt to get more detail.
		 */
		fault_handled = fast_pf_fix_direct_spte(vcpu, sp,
							iterator.sptep, spte,
							new_spte);
		if (fault_handled)
			break;

		if (++retry_count > 4) {
			printk_once(KERN_WARNING
				"kvm: Fast #PF retrying more than 4 times.\n");
			break;
		}

	} while (true);

	trace_fast_page_fault(vcpu, gva, error_code, iterator.sptep,
			      spte, fault_handled);
	walk_shadow_page_lockless_end(vcpu);

	return fault_handled;
}

static bool try_async_pf(struct kvm_vcpu *vcpu, bool prefault, gfn_t gfn,
			 gva_t gva, kvm_pfn_t *pfn, bool write, bool *writable);
static int make_mmu_pages_available(struct kvm_vcpu *vcpu);

static int nonpaging_map(struct kvm_vcpu *vcpu, gva_t v, u32 error_code,
			 gfn_t gfn, bool prefault)
{
	int r;
	int level;
	bool force_pt_level = false;
	kvm_pfn_t pfn;
	unsigned long mmu_seq;
	bool map_writable, write = error_code & PFERR_WRITE_MASK;

	level = mapping_level(vcpu, gfn, &force_pt_level);
	if (likely(!force_pt_level)) {
		/*
		 * This path builds a PAE pagetable - so we can map
		 * 2mb pages at maximum. Therefore check if the level
		 * is larger than that.
		 */
		if (level > PT_DIRECTORY_LEVEL)
			level = PT_DIRECTORY_LEVEL;

		gfn &= ~(KVM_PAGES_PER_HPAGE(level) - 1);
	}

	if (fast_page_fault(vcpu, v, level, error_code))
		return 0;

	mmu_seq = vcpu->kvm->mmu_notifier_seq;
	smp_rmb();

	if (try_async_pf(vcpu, prefault, gfn, v, &pfn, write, &map_writable))
		return 0;

	if (handle_abnormal_pfn(vcpu, v, gfn, pfn, ACC_ALL, &r))
		return r;

	spin_lock(&vcpu->kvm->mmu_lock);
	if (mmu_notifier_retry(vcpu->kvm, mmu_seq))
		goto out_unlock;
	if (make_mmu_pages_available(vcpu) < 0)
		goto out_unlock;
	if (likely(!force_pt_level))
		transparent_hugepage_adjust(vcpu, &gfn, &pfn, &level);
	r = __direct_map(vcpu, write, map_writable, level, gfn, pfn, prefault);
	spin_unlock(&vcpu->kvm->mmu_lock);

	return r;

out_unlock:
	spin_unlock(&vcpu->kvm->mmu_lock);
	kvm_release_pfn_clean(pfn);
	return 0;
}


static void mmu_free_roots(struct kvm_vcpu *vcpu)
{
	int i;
	struct kvm_mmu_page *sp;
	LIST_HEAD(invalid_list);

	if (!VALID_PAGE(vcpu->arch.mmu.root_hpa))
		return;

	if (vcpu->arch.mmu.shadow_root_level >= PT64_ROOT_4LEVEL &&
	    (vcpu->arch.mmu.root_level >= PT64_ROOT_4LEVEL ||
	     vcpu->arch.mmu.direct_map)) {
		hpa_t root = vcpu->arch.mmu.root_hpa;

		spin_lock(&vcpu->kvm->mmu_lock);
		sp = page_header(root);
		--sp->root_count;
		if (!sp->root_count && sp->role.invalid) {
			kvm_mmu_prepare_zap_page(vcpu->kvm, sp, &invalid_list);
			kvm_mmu_commit_zap_page(vcpu->kvm, &invalid_list);
		}
		spin_unlock(&vcpu->kvm->mmu_lock);
		vcpu->arch.mmu.root_hpa = INVALID_PAGE;
		return;
	}

	spin_lock(&vcpu->kvm->mmu_lock);
	for (i = 0; i < 4; ++i) {
		hpa_t root = vcpu->arch.mmu.pae_root[i];

		if (root) {
			root &= PT64_BASE_ADDR_MASK;
			sp = page_header(root);
			--sp->root_count;
			if (!sp->root_count && sp->role.invalid)
				kvm_mmu_prepare_zap_page(vcpu->kvm, sp,
							 &invalid_list);
		}
		vcpu->arch.mmu.pae_root[i] = INVALID_PAGE;
	}
	kvm_mmu_commit_zap_page(vcpu->kvm, &invalid_list);
	spin_unlock(&vcpu->kvm->mmu_lock);
	vcpu->arch.mmu.root_hpa = INVALID_PAGE;
}

static int mmu_check_root(struct kvm_vcpu *vcpu, gfn_t root_gfn)
{
	int ret = 0;

	if (!kvm_is_visible_gfn(vcpu->kvm, root_gfn)) {
		kvm_make_request(KVM_REQ_TRIPLE_FAULT, vcpu);
		ret = 1;
	}

	return ret;
}

static int mmu_alloc_direct_roots(struct kvm_vcpu *vcpu)
{
	struct kvm_mmu_page *sp;
	unsigned i;

	if (vcpu->arch.mmu.shadow_root_level >= PT64_ROOT_4LEVEL) {
		spin_lock(&vcpu->kvm->mmu_lock);
		if(make_mmu_pages_available(vcpu) < 0) {
			spin_unlock(&vcpu->kvm->mmu_lock);
			return 1;
		}
		sp = kvm_mmu_get_page(vcpu, 0, 0,
				vcpu->arch.mmu.shadow_root_level, 1, ACC_ALL);
		++sp->root_count;
		spin_unlock(&vcpu->kvm->mmu_lock);
		vcpu->arch.mmu.root_hpa = __pa(sp->spt);
	} else if (vcpu->arch.mmu.shadow_root_level == PT32E_ROOT_LEVEL) {
		for (i = 0; i < 4; ++i) {
			hpa_t root = vcpu->arch.mmu.pae_root[i];

			MMU_WARN_ON(VALID_PAGE(root));
			spin_lock(&vcpu->kvm->mmu_lock);
			if (make_mmu_pages_available(vcpu) < 0) {
				spin_unlock(&vcpu->kvm->mmu_lock);
				return 1;
			}
			sp = kvm_mmu_get_page(vcpu, i << (30 - PAGE_SHIFT),
					i << 30, PT32_ROOT_LEVEL, 1, ACC_ALL);
			root = __pa(sp->spt);
			++sp->root_count;
			spin_unlock(&vcpu->kvm->mmu_lock);
			vcpu->arch.mmu.pae_root[i] = root | PT_PRESENT_MASK;
		}
		vcpu->arch.mmu.root_hpa = __pa(vcpu->arch.mmu.pae_root);
	} else
		BUG();

	return 0;
}

static int mmu_alloc_shadow_roots(struct kvm_vcpu *vcpu)
{
	struct kvm_mmu_page *sp;
	u64 pdptr, pm_mask;
	gfn_t root_gfn;
	int i;

	root_gfn = vcpu->arch.mmu.get_cr3(vcpu) >> PAGE_SHIFT;

	if (mmu_check_root(vcpu, root_gfn))
		return 1;

	/*
	 * Do we shadow a long mode page table? If so we need to
	 * write-protect the guests page table root.
	 */
	if (vcpu->arch.mmu.root_level >= PT64_ROOT_4LEVEL) {
		hpa_t root = vcpu->arch.mmu.root_hpa;

		MMU_WARN_ON(VALID_PAGE(root));

		spin_lock(&vcpu->kvm->mmu_lock);
		if (make_mmu_pages_available(vcpu) < 0) {
			spin_unlock(&vcpu->kvm->mmu_lock);
			return 1;
		}
		sp = kvm_mmu_get_page(vcpu, root_gfn, 0,
				vcpu->arch.mmu.shadow_root_level, 0, ACC_ALL);
		root = __pa(sp->spt);
		++sp->root_count;
		spin_unlock(&vcpu->kvm->mmu_lock);
		vcpu->arch.mmu.root_hpa = root;
		return 0;
	}

	/*
	 * We shadow a 32 bit page table. This may be a legacy 2-level
	 * or a PAE 3-level page table. In either case we need to be aware that
	 * the shadow page table may be a PAE or a long mode page table.
	 */
	pm_mask = PT_PRESENT_MASK;
	if (vcpu->arch.mmu.shadow_root_level == PT64_ROOT_4LEVEL)
		pm_mask |= PT_ACCESSED_MASK | PT_WRITABLE_MASK | PT_USER_MASK;

	for (i = 0; i < 4; ++i) {
		hpa_t root = vcpu->arch.mmu.pae_root[i];

		MMU_WARN_ON(VALID_PAGE(root));
		if (vcpu->arch.mmu.root_level == PT32E_ROOT_LEVEL) {
			pdptr = vcpu->arch.mmu.get_pdptr(vcpu, i);
			if (!(pdptr & PT_PRESENT_MASK)) {
				vcpu->arch.mmu.pae_root[i] = 0;
				continue;
			}
			root_gfn = pdptr >> PAGE_SHIFT;
			if (mmu_check_root(vcpu, root_gfn))
				return 1;
		}
		spin_lock(&vcpu->kvm->mmu_lock);
		if (make_mmu_pages_available(vcpu) < 0) {
			spin_unlock(&vcpu->kvm->mmu_lock);
			return 1;
		}
		sp = kvm_mmu_get_page(vcpu, root_gfn, i << 30, PT32_ROOT_LEVEL,
				      0, ACC_ALL);
		root = __pa(sp->spt);
		++sp->root_count;
		spin_unlock(&vcpu->kvm->mmu_lock);

		vcpu->arch.mmu.pae_root[i] = root | pm_mask;
	}
	vcpu->arch.mmu.root_hpa = __pa(vcpu->arch.mmu.pae_root);

	/*
	 * If we shadow a 32 bit page table with a long mode page
	 * table we enter this path.
	 */
	if (vcpu->arch.mmu.shadow_root_level == PT64_ROOT_4LEVEL) {
		if (vcpu->arch.mmu.lm_root == NULL) {
			/*
			 * The additional page necessary for this is only
			 * allocated on demand.
			 */

			u64 *lm_root;

			lm_root = (void*)get_zeroed_page(GFP_KERNEL);
			if (lm_root == NULL)
				return 1;

			lm_root[0] = __pa(vcpu->arch.mmu.pae_root) | pm_mask;

			vcpu->arch.mmu.lm_root = lm_root;
		}

		vcpu->arch.mmu.root_hpa = __pa(vcpu->arch.mmu.lm_root);
	}

	return 0;
}

static int mmu_alloc_roots(struct kvm_vcpu *vcpu)
{
	if (vcpu->arch.mmu.direct_map)
		return mmu_alloc_direct_roots(vcpu);
	else
		return mmu_alloc_shadow_roots(vcpu);
}

static void mmu_sync_roots(struct kvm_vcpu *vcpu)
{
	int i;
	struct kvm_mmu_page *sp;

	if (vcpu->arch.mmu.direct_map)
		return;

	if (!VALID_PAGE(vcpu->arch.mmu.root_hpa))
		return;

	vcpu_clear_mmio_info(vcpu, MMIO_GVA_ANY);
	kvm_mmu_audit(vcpu, AUDIT_PRE_SYNC);
	if (vcpu->arch.mmu.root_level >= PT64_ROOT_4LEVEL) {
		hpa_t root = vcpu->arch.mmu.root_hpa;
		sp = page_header(root);
		mmu_sync_children(vcpu, sp);
		kvm_mmu_audit(vcpu, AUDIT_POST_SYNC);
		return;
	}
	for (i = 0; i < 4; ++i) {
		hpa_t root = vcpu->arch.mmu.pae_root[i];

		if (root && VALID_PAGE(root)) {
			root &= PT64_BASE_ADDR_MASK;
			sp = page_header(root);
			mmu_sync_children(vcpu, sp);
		}
	}
	kvm_mmu_audit(vcpu, AUDIT_POST_SYNC);
}

void kvm_mmu_sync_roots(struct kvm_vcpu *vcpu)
{
	spin_lock(&vcpu->kvm->mmu_lock);
	mmu_sync_roots(vcpu);
	spin_unlock(&vcpu->kvm->mmu_lock);
}
EXPORT_SYMBOL_GPL(kvm_mmu_sync_roots);

static gpa_t nonpaging_gva_to_gpa(struct kvm_vcpu *vcpu, gva_t vaddr,
				  u32 access, struct x86_exception *exception)
{
	if (exception)
		exception->error_code = 0;
	return vaddr;
}

static gpa_t nonpaging_gva_to_gpa_nested(struct kvm_vcpu *vcpu, gva_t vaddr,
					 u32 access,
					 struct x86_exception *exception)
{
	if (exception)
		exception->error_code = 0;
	return vcpu->arch.nested_mmu.translate_gpa(vcpu, vaddr, access, exception);
}

static bool
__is_rsvd_bits_set(struct rsvd_bits_validate *rsvd_check, u64 pte, int level)
{
	int bit7 = (pte >> 7) & 1, low6 = pte & 0x3f;

	return (pte & rsvd_check->rsvd_bits_mask[bit7][level-1]) |
		((rsvd_check->bad_mt_xwr & (1ull << low6)) != 0);
}

static bool is_rsvd_bits_set(struct kvm_mmu *mmu, u64 gpte, int level)
{
	return __is_rsvd_bits_set(&mmu->guest_rsvd_check, gpte, level);
}

static bool is_shadow_zero_bits_set(struct kvm_mmu *mmu, u64 spte, int level)
{
	return __is_rsvd_bits_set(&mmu->shadow_zero_check, spte, level);
}

static bool mmio_info_in_cache(struct kvm_vcpu *vcpu, u64 addr, bool direct)
{
	/*
	 * A nested guest cannot use the MMIO cache if it is using nested
	 * page tables, because cr2 is a nGPA while the cache stores GPAs.
	 */
	if (mmu_is_nested(vcpu))
		return false;

	if (direct)
		return vcpu_match_mmio_gpa(vcpu, addr);

	return vcpu_match_mmio_gva(vcpu, addr);
}

/* return true if reserved bit is detected on spte. */
static bool
walk_shadow_page_get_mmio_spte(struct kvm_vcpu *vcpu, u64 addr, u64 *sptep)
{
	struct kvm_shadow_walk_iterator iterator;
	u64 sptes[PT64_ROOT_MAX_LEVEL], spte = 0ull;
	int root, leaf;
	bool reserved = false;

	if (!VALID_PAGE(vcpu->arch.mmu.root_hpa))
		goto exit;

	walk_shadow_page_lockless_begin(vcpu);

	for (shadow_walk_init(&iterator, vcpu, addr),
		 leaf = root = iterator.level;
	     shadow_walk_okay(&iterator);
	     __shadow_walk_next(&iterator, spte)) {
		spte = mmu_spte_get_lockless(iterator.sptep);

		sptes[leaf - 1] = spte;
		leaf--;

		if (!is_shadow_present_pte(spte))
			break;

		reserved |= is_shadow_zero_bits_set(&vcpu->arch.mmu, spte,
						    iterator.level);
	}

	walk_shadow_page_lockless_end(vcpu);

	if (reserved) {
		pr_err("%s: detect reserved bits on spte, addr 0x%llx, dump hierarchy:\n",
		       __func__, addr);
		while (root > leaf) {
			pr_err("------ spte 0x%llx level %d.\n",
			       sptes[root - 1], root);
			root--;
		}
	}
exit:
	*sptep = spte;
	return reserved;
}

/*
 * Return values of handle_mmio_page_fault:
 * RET_MMIO_PF_EMULATE: it is a real mmio page fault, emulate the instruction
 *			directly.
 * RET_MMIO_PF_INVALID: invalid spte is detected then let the real page
 *			fault path update the mmio spte.
 * RET_MMIO_PF_RETRY: let CPU fault again on the address.
 * RET_MMIO_PF_BUG: a bug was detected (and a WARN was printed).
 */
enum {
	RET_MMIO_PF_EMULATE = 1,
	RET_MMIO_PF_INVALID = 2,
	RET_MMIO_PF_RETRY = 0,
	RET_MMIO_PF_BUG = -1
};

static int handle_mmio_page_fault(struct kvm_vcpu *vcpu, u64 addr, bool direct)
{
	u64 spte;
	bool reserved;

	if (mmio_info_in_cache(vcpu, addr, direct))
		return RET_MMIO_PF_EMULATE;

	reserved = walk_shadow_page_get_mmio_spte(vcpu, addr, &spte);
	if (WARN_ON(reserved))
		return RET_MMIO_PF_BUG;

	if (is_mmio_spte(spte)) {
		gfn_t gfn = get_mmio_spte_gfn(spte);
		unsigned access = get_mmio_spte_access(spte);

		if (!check_mmio_spte(vcpu, spte))
			return RET_MMIO_PF_INVALID;

		if (direct)
			addr = 0;

		trace_handle_mmio_page_fault(addr, gfn, access);
		vcpu_cache_mmio_info(vcpu, addr, gfn, access);
		return RET_MMIO_PF_EMULATE;
	}

	/*
	 * If the page table is zapped by other cpus, let CPU fault again on
	 * the address.
	 */
	return RET_MMIO_PF_RETRY;
}
EXPORT_SYMBOL_GPL(handle_mmio_page_fault);

static bool page_fault_handle_page_track(struct kvm_vcpu *vcpu,
					 u32 error_code, gfn_t gfn)
{
	if (unlikely(error_code & PFERR_RSVD_MASK))
		return false;

	if (!(error_code & PFERR_PRESENT_MASK) ||
	      !(error_code & PFERR_WRITE_MASK))
		return false;

	/*
	 * guest is writing the page which is write tracked which can
	 * not be fixed by page fault handler.
	 */
	if (kvm_page_track_is_active(vcpu, gfn, KVM_PAGE_TRACK_WRITE))
		return true;

	return false;
}

static void shadow_page_table_clear_flood(struct kvm_vcpu *vcpu, gva_t addr)
{
	struct kvm_shadow_walk_iterator iterator;
	u64 spte;

	if (!VALID_PAGE(vcpu->arch.mmu.root_hpa))
		return;

	walk_shadow_page_lockless_begin(vcpu);
	for_each_shadow_entry_lockless(vcpu, addr, iterator, spte) {
		clear_sp_write_flooding_count(iterator.sptep);
		if (!is_shadow_present_pte(spte))
			break;
	}
	walk_shadow_page_lockless_end(vcpu);
}

static int nonpaging_page_fault(struct kvm_vcpu *vcpu, gva_t gva,
				u32 error_code, bool prefault)
{
	gfn_t gfn = gva >> PAGE_SHIFT;
	int r;

	pgprintk("%s: gva %lx error %x\n", __func__, gva, error_code);

	if (page_fault_handle_page_track(vcpu, error_code, gfn))
		return 1;

	r = mmu_topup_memory_caches(vcpu);
	if (r)
		return r;

	MMU_WARN_ON(!VALID_PAGE(vcpu->arch.mmu.root_hpa));


	return nonpaging_map(vcpu, gva & PAGE_MASK,
			     error_code, gfn, prefault);
}

static int kvm_arch_setup_async_pf(struct kvm_vcpu *vcpu, gva_t gva, gfn_t gfn)
{
	struct kvm_arch_async_pf arch;

	arch.token = (vcpu->arch.apf.id++ << 12) | vcpu->vcpu_id;
	arch.gfn = gfn;
	arch.direct_map = vcpu->arch.mmu.direct_map;
	arch.cr3 = vcpu->arch.mmu.get_cr3(vcpu);

	return kvm_setup_async_pf(vcpu, gva, kvm_vcpu_gfn_to_hva(vcpu, gfn), &arch);
}

bool kvm_can_do_async_pf(struct kvm_vcpu *vcpu)
{
	if (unlikely(!lapic_in_kernel(vcpu) ||
		     kvm_event_needs_reinjection(vcpu)))
		return false;

	if (!vcpu->arch.apf.delivery_as_pf_vmexit && is_guest_mode(vcpu))
		return false;

	return kvm_x86_ops->interrupt_allowed(vcpu);
}

static bool try_async_pf(struct kvm_vcpu *vcpu, bool prefault, gfn_t gfn,
			 gva_t gva, kvm_pfn_t *pfn, bool write, bool *writable)
{
	struct kvm_memory_slot *slot;
	bool async;

	slot = kvm_vcpu_gfn_to_memslot(vcpu, gfn);
	async = false;
	*pfn = __gfn_to_pfn_memslot(slot, gfn, false, &async, write, writable);
	if (!async)
		return false; /* *pfn has correct page already */

	if (!prefault && kvm_can_do_async_pf(vcpu)) {
		trace_kvm_try_async_get_page(gva, gfn);
		if (kvm_find_async_pf_gfn(vcpu, gfn)) {
			trace_kvm_async_pf_doublefault(gva, gfn);
			kvm_make_request(KVM_REQ_APF_HALT, vcpu);
			return true;
		} else if (kvm_arch_setup_async_pf(vcpu, gva, gfn))
			return true;
	}

	*pfn = __gfn_to_pfn_memslot(slot, gfn, false, NULL, write, writable);
	return false;
}

int kvm_handle_page_fault(struct kvm_vcpu *vcpu, u64 error_code,
				u64 fault_address, char *insn, int insn_len,
				bool need_unprotect)
{
	int r = 1;

	switch (vcpu->arch.apf.host_apf_reason) {
	default:
		trace_kvm_page_fault(fault_address, error_code);

		if (need_unprotect && kvm_event_needs_reinjection(vcpu))
			kvm_mmu_unprotect_page_virt(vcpu, fault_address);
		r = kvm_mmu_page_fault(vcpu, fault_address, error_code, insn,
				insn_len);
		break;
	case KVM_PV_REASON_PAGE_NOT_PRESENT:
		vcpu->arch.apf.host_apf_reason = 0;
		local_irq_disable();
<<<<<<< HEAD
		kvm_async_pf_task_wait(fault_address);
=======
		kvm_async_pf_task_wait(fault_address, 0);
>>>>>>> bb176f67
		local_irq_enable();
		break;
	case KVM_PV_REASON_PAGE_READY:
		vcpu->arch.apf.host_apf_reason = 0;
		local_irq_disable();
		kvm_async_pf_task_wake(fault_address);
		local_irq_enable();
		break;
	}
	return r;
}
EXPORT_SYMBOL_GPL(kvm_handle_page_fault);

static bool
check_hugepage_cache_consistency(struct kvm_vcpu *vcpu, gfn_t gfn, int level)
{
	int page_num = KVM_PAGES_PER_HPAGE(level);

	gfn &= ~(page_num - 1);

	return kvm_mtrr_check_gfn_range_consistency(vcpu, gfn, page_num);
}

static int tdp_page_fault(struct kvm_vcpu *vcpu, gva_t gpa, u32 error_code,
			  bool prefault)
{
	kvm_pfn_t pfn;
	int r;
	int level;
	bool force_pt_level;
	gfn_t gfn = gpa >> PAGE_SHIFT;
	unsigned long mmu_seq;
	int write = error_code & PFERR_WRITE_MASK;
	bool map_writable;

	MMU_WARN_ON(!VALID_PAGE(vcpu->arch.mmu.root_hpa));

	if (page_fault_handle_page_track(vcpu, error_code, gfn))
		return 1;

	r = mmu_topup_memory_caches(vcpu);
	if (r)
		return r;

	force_pt_level = !check_hugepage_cache_consistency(vcpu, gfn,
							   PT_DIRECTORY_LEVEL);
	level = mapping_level(vcpu, gfn, &force_pt_level);
	if (likely(!force_pt_level)) {
		if (level > PT_DIRECTORY_LEVEL &&
		    !check_hugepage_cache_consistency(vcpu, gfn, level))
			level = PT_DIRECTORY_LEVEL;
		gfn &= ~(KVM_PAGES_PER_HPAGE(level) - 1);
	}

	if (fast_page_fault(vcpu, gpa, level, error_code))
		return 0;

	mmu_seq = vcpu->kvm->mmu_notifier_seq;
	smp_rmb();

	if (try_async_pf(vcpu, prefault, gfn, gpa, &pfn, write, &map_writable))
		return 0;

	if (handle_abnormal_pfn(vcpu, 0, gfn, pfn, ACC_ALL, &r))
		return r;

	spin_lock(&vcpu->kvm->mmu_lock);
	if (mmu_notifier_retry(vcpu->kvm, mmu_seq))
		goto out_unlock;
	if (make_mmu_pages_available(vcpu) < 0)
		goto out_unlock;
	if (likely(!force_pt_level))
		transparent_hugepage_adjust(vcpu, &gfn, &pfn, &level);
	r = __direct_map(vcpu, write, map_writable, level, gfn, pfn, prefault);
	spin_unlock(&vcpu->kvm->mmu_lock);

	return r;

out_unlock:
	spin_unlock(&vcpu->kvm->mmu_lock);
	kvm_release_pfn_clean(pfn);
	return 0;
}

static void nonpaging_init_context(struct kvm_vcpu *vcpu,
				   struct kvm_mmu *context)
{
	context->page_fault = nonpaging_page_fault;
	context->gva_to_gpa = nonpaging_gva_to_gpa;
	context->sync_page = nonpaging_sync_page;
	context->invlpg = nonpaging_invlpg;
	context->update_pte = nonpaging_update_pte;
	context->root_level = 0;
	context->shadow_root_level = PT32E_ROOT_LEVEL;
	context->root_hpa = INVALID_PAGE;
	context->direct_map = true;
	context->nx = false;
}

void kvm_mmu_new_cr3(struct kvm_vcpu *vcpu)
{
	mmu_free_roots(vcpu);
}

static unsigned long get_cr3(struct kvm_vcpu *vcpu)
{
	return kvm_read_cr3(vcpu);
}

static void inject_page_fault(struct kvm_vcpu *vcpu,
			      struct x86_exception *fault)
{
	vcpu->arch.mmu.inject_page_fault(vcpu, fault);
}

static bool sync_mmio_spte(struct kvm_vcpu *vcpu, u64 *sptep, gfn_t gfn,
			   unsigned access, int *nr_present)
{
	if (unlikely(is_mmio_spte(*sptep))) {
		if (gfn != get_mmio_spte_gfn(*sptep)) {
			mmu_spte_clear_no_track(sptep);
			return true;
		}

		(*nr_present)++;
		mark_mmio_spte(vcpu, sptep, gfn, access);
		return true;
	}

	return false;
}

static inline bool is_last_gpte(struct kvm_mmu *mmu,
				unsigned level, unsigned gpte)
{
	/*
	 * The RHS has bit 7 set iff level < mmu->last_nonleaf_level.
	 * If it is clear, there are no large pages at this level, so clear
	 * PT_PAGE_SIZE_MASK in gpte if that is the case.
	 */
	gpte &= level - mmu->last_nonleaf_level;

	/*
	 * PT_PAGE_TABLE_LEVEL always terminates.  The RHS has bit 7 set
	 * iff level <= PT_PAGE_TABLE_LEVEL, which for our purpose means
	 * level == PT_PAGE_TABLE_LEVEL; set PT_PAGE_SIZE_MASK in gpte then.
	 */
	gpte |= level - PT_PAGE_TABLE_LEVEL - 1;

	return gpte & PT_PAGE_SIZE_MASK;
}

#define PTTYPE_EPT 18 /* arbitrary */
#define PTTYPE PTTYPE_EPT
#include "paging_tmpl.h"
#undef PTTYPE

#define PTTYPE 64
#include "paging_tmpl.h"
#undef PTTYPE

#define PTTYPE 32
#include "paging_tmpl.h"
#undef PTTYPE

static void
__reset_rsvds_bits_mask(struct kvm_vcpu *vcpu,
			struct rsvd_bits_validate *rsvd_check,
			int maxphyaddr, int level, bool nx, bool gbpages,
			bool pse, bool amd)
{
	u64 exb_bit_rsvd = 0;
	u64 gbpages_bit_rsvd = 0;
	u64 nonleaf_bit8_rsvd = 0;

	rsvd_check->bad_mt_xwr = 0;

	if (!nx)
		exb_bit_rsvd = rsvd_bits(63, 63);
	if (!gbpages)
		gbpages_bit_rsvd = rsvd_bits(7, 7);

	/*
	 * Non-leaf PML4Es and PDPEs reserve bit 8 (which would be the G bit for
	 * leaf entries) on AMD CPUs only.
	 */
	if (amd)
		nonleaf_bit8_rsvd = rsvd_bits(8, 8);

	switch (level) {
	case PT32_ROOT_LEVEL:
		/* no rsvd bits for 2 level 4K page table entries */
		rsvd_check->rsvd_bits_mask[0][1] = 0;
		rsvd_check->rsvd_bits_mask[0][0] = 0;
		rsvd_check->rsvd_bits_mask[1][0] =
			rsvd_check->rsvd_bits_mask[0][0];

		if (!pse) {
			rsvd_check->rsvd_bits_mask[1][1] = 0;
			break;
		}

		if (is_cpuid_PSE36())
			/* 36bits PSE 4MB page */
			rsvd_check->rsvd_bits_mask[1][1] = rsvd_bits(17, 21);
		else
			/* 32 bits PSE 4MB page */
			rsvd_check->rsvd_bits_mask[1][1] = rsvd_bits(13, 21);
		break;
	case PT32E_ROOT_LEVEL:
		rsvd_check->rsvd_bits_mask[0][2] =
			rsvd_bits(maxphyaddr, 63) |
			rsvd_bits(5, 8) | rsvd_bits(1, 2);	/* PDPTE */
		rsvd_check->rsvd_bits_mask[0][1] = exb_bit_rsvd |
			rsvd_bits(maxphyaddr, 62);	/* PDE */
		rsvd_check->rsvd_bits_mask[0][0] = exb_bit_rsvd |
			rsvd_bits(maxphyaddr, 62); 	/* PTE */
		rsvd_check->rsvd_bits_mask[1][1] = exb_bit_rsvd |
			rsvd_bits(maxphyaddr, 62) |
			rsvd_bits(13, 20);		/* large page */
		rsvd_check->rsvd_bits_mask[1][0] =
			rsvd_check->rsvd_bits_mask[0][0];
		break;
	case PT64_ROOT_5LEVEL:
		rsvd_check->rsvd_bits_mask[0][4] = exb_bit_rsvd |
			nonleaf_bit8_rsvd | rsvd_bits(7, 7) |
			rsvd_bits(maxphyaddr, 51);
		rsvd_check->rsvd_bits_mask[1][4] =
			rsvd_check->rsvd_bits_mask[0][4];
	case PT64_ROOT_4LEVEL:
		rsvd_check->rsvd_bits_mask[0][3] = exb_bit_rsvd |
			nonleaf_bit8_rsvd | rsvd_bits(7, 7) |
			rsvd_bits(maxphyaddr, 51);
		rsvd_check->rsvd_bits_mask[0][2] = exb_bit_rsvd |
			nonleaf_bit8_rsvd | gbpages_bit_rsvd |
			rsvd_bits(maxphyaddr, 51);
		rsvd_check->rsvd_bits_mask[0][1] = exb_bit_rsvd |
			rsvd_bits(maxphyaddr, 51);
		rsvd_check->rsvd_bits_mask[0][0] = exb_bit_rsvd |
			rsvd_bits(maxphyaddr, 51);
		rsvd_check->rsvd_bits_mask[1][3] =
			rsvd_check->rsvd_bits_mask[0][3];
		rsvd_check->rsvd_bits_mask[1][2] = exb_bit_rsvd |
			gbpages_bit_rsvd | rsvd_bits(maxphyaddr, 51) |
			rsvd_bits(13, 29);
		rsvd_check->rsvd_bits_mask[1][1] = exb_bit_rsvd |
			rsvd_bits(maxphyaddr, 51) |
			rsvd_bits(13, 20);		/* large page */
		rsvd_check->rsvd_bits_mask[1][0] =
			rsvd_check->rsvd_bits_mask[0][0];
		break;
	}
}

static void reset_rsvds_bits_mask(struct kvm_vcpu *vcpu,
				  struct kvm_mmu *context)
{
	__reset_rsvds_bits_mask(vcpu, &context->guest_rsvd_check,
				cpuid_maxphyaddr(vcpu), context->root_level,
				context->nx,
				guest_cpuid_has(vcpu, X86_FEATURE_GBPAGES),
				is_pse(vcpu), guest_cpuid_is_amd(vcpu));
}

static void
__reset_rsvds_bits_mask_ept(struct rsvd_bits_validate *rsvd_check,
			    int maxphyaddr, bool execonly)
{
	u64 bad_mt_xwr;

	rsvd_check->rsvd_bits_mask[0][4] =
		rsvd_bits(maxphyaddr, 51) | rsvd_bits(3, 7);
	rsvd_check->rsvd_bits_mask[0][3] =
		rsvd_bits(maxphyaddr, 51) | rsvd_bits(3, 7);
	rsvd_check->rsvd_bits_mask[0][2] =
		rsvd_bits(maxphyaddr, 51) | rsvd_bits(3, 6);
	rsvd_check->rsvd_bits_mask[0][1] =
		rsvd_bits(maxphyaddr, 51) | rsvd_bits(3, 6);
	rsvd_check->rsvd_bits_mask[0][0] = rsvd_bits(maxphyaddr, 51);

	/* large page */
	rsvd_check->rsvd_bits_mask[1][4] = rsvd_check->rsvd_bits_mask[0][4];
	rsvd_check->rsvd_bits_mask[1][3] = rsvd_check->rsvd_bits_mask[0][3];
	rsvd_check->rsvd_bits_mask[1][2] =
		rsvd_bits(maxphyaddr, 51) | rsvd_bits(12, 29);
	rsvd_check->rsvd_bits_mask[1][1] =
		rsvd_bits(maxphyaddr, 51) | rsvd_bits(12, 20);
	rsvd_check->rsvd_bits_mask[1][0] = rsvd_check->rsvd_bits_mask[0][0];

	bad_mt_xwr = 0xFFull << (2 * 8);	/* bits 3..5 must not be 2 */
	bad_mt_xwr |= 0xFFull << (3 * 8);	/* bits 3..5 must not be 3 */
	bad_mt_xwr |= 0xFFull << (7 * 8);	/* bits 3..5 must not be 7 */
	bad_mt_xwr |= REPEAT_BYTE(1ull << 2);	/* bits 0..2 must not be 010 */
	bad_mt_xwr |= REPEAT_BYTE(1ull << 6);	/* bits 0..2 must not be 110 */
	if (!execonly) {
		/* bits 0..2 must not be 100 unless VMX capabilities allow it */
		bad_mt_xwr |= REPEAT_BYTE(1ull << 4);
	}
	rsvd_check->bad_mt_xwr = bad_mt_xwr;
}

static void reset_rsvds_bits_mask_ept(struct kvm_vcpu *vcpu,
		struct kvm_mmu *context, bool execonly)
{
	__reset_rsvds_bits_mask_ept(&context->guest_rsvd_check,
				    cpuid_maxphyaddr(vcpu), execonly);
}

/*
 * the page table on host is the shadow page table for the page
 * table in guest or amd nested guest, its mmu features completely
 * follow the features in guest.
 */
void
reset_shadow_zero_bits_mask(struct kvm_vcpu *vcpu, struct kvm_mmu *context)
{
	bool uses_nx = context->nx || context->base_role.smep_andnot_wp;
	struct rsvd_bits_validate *shadow_zero_check;
	int i;

	/*
	 * Passing "true" to the last argument is okay; it adds a check
	 * on bit 8 of the SPTEs which KVM doesn't use anyway.
	 */
	shadow_zero_check = &context->shadow_zero_check;
	__reset_rsvds_bits_mask(vcpu, shadow_zero_check,
				boot_cpu_data.x86_phys_bits,
				context->shadow_root_level, uses_nx,
				guest_cpuid_has(vcpu, X86_FEATURE_GBPAGES),
				is_pse(vcpu), true);

	if (!shadow_me_mask)
		return;

	for (i = context->shadow_root_level; --i >= 0;) {
		shadow_zero_check->rsvd_bits_mask[0][i] &= ~shadow_me_mask;
		shadow_zero_check->rsvd_bits_mask[1][i] &= ~shadow_me_mask;
	}

}
EXPORT_SYMBOL_GPL(reset_shadow_zero_bits_mask);

static inline bool boot_cpu_is_amd(void)
{
	WARN_ON_ONCE(!tdp_enabled);
	return shadow_x_mask == 0;
}

/*
 * the direct page table on host, use as much mmu features as
 * possible, however, kvm currently does not do execution-protection.
 */
static void
reset_tdp_shadow_zero_bits_mask(struct kvm_vcpu *vcpu,
				struct kvm_mmu *context)
{
	struct rsvd_bits_validate *shadow_zero_check;
	int i;

	shadow_zero_check = &context->shadow_zero_check;

	if (boot_cpu_is_amd())
		__reset_rsvds_bits_mask(vcpu, shadow_zero_check,
					boot_cpu_data.x86_phys_bits,
					context->shadow_root_level, false,
					boot_cpu_has(X86_FEATURE_GBPAGES),
					true, true);
	else
		__reset_rsvds_bits_mask_ept(shadow_zero_check,
					    boot_cpu_data.x86_phys_bits,
					    false);

	if (!shadow_me_mask)
		return;

	for (i = context->shadow_root_level; --i >= 0;) {
		shadow_zero_check->rsvd_bits_mask[0][i] &= ~shadow_me_mask;
		shadow_zero_check->rsvd_bits_mask[1][i] &= ~shadow_me_mask;
	}
}

/*
 * as the comments in reset_shadow_zero_bits_mask() except it
 * is the shadow page table for intel nested guest.
 */
static void
reset_ept_shadow_zero_bits_mask(struct kvm_vcpu *vcpu,
				struct kvm_mmu *context, bool execonly)
{
	__reset_rsvds_bits_mask_ept(&context->shadow_zero_check,
				    boot_cpu_data.x86_phys_bits, execonly);
}

#define BYTE_MASK(access) \
	((1 & (access) ? 2 : 0) | \
	 (2 & (access) ? 4 : 0) | \
	 (3 & (access) ? 8 : 0) | \
	 (4 & (access) ? 16 : 0) | \
	 (5 & (access) ? 32 : 0) | \
	 (6 & (access) ? 64 : 0) | \
	 (7 & (access) ? 128 : 0))


static void update_permission_bitmask(struct kvm_vcpu *vcpu,
				      struct kvm_mmu *mmu, bool ept)
{
	unsigned byte;

	const u8 x = BYTE_MASK(ACC_EXEC_MASK);
	const u8 w = BYTE_MASK(ACC_WRITE_MASK);
	const u8 u = BYTE_MASK(ACC_USER_MASK);

	bool cr4_smep = kvm_read_cr4_bits(vcpu, X86_CR4_SMEP) != 0;
	bool cr4_smap = kvm_read_cr4_bits(vcpu, X86_CR4_SMAP) != 0;
	bool cr0_wp = is_write_protection(vcpu);

	for (byte = 0; byte < ARRAY_SIZE(mmu->permissions); ++byte) {
		unsigned pfec = byte << 1;

		/*
		 * Each "*f" variable has a 1 bit for each UWX value
		 * that causes a fault with the given PFEC.
		 */

		/* Faults from writes to non-writable pages */
		u8 wf = (pfec & PFERR_WRITE_MASK) ? ~w : 0;
		/* Faults from user mode accesses to supervisor pages */
		u8 uf = (pfec & PFERR_USER_MASK) ? ~u : 0;
		/* Faults from fetches of non-executable pages*/
		u8 ff = (pfec & PFERR_FETCH_MASK) ? ~x : 0;
		/* Faults from kernel mode fetches of user pages */
		u8 smepf = 0;
		/* Faults from kernel mode accesses of user pages */
		u8 smapf = 0;

		if (!ept) {
			/* Faults from kernel mode accesses to user pages */
			u8 kf = (pfec & PFERR_USER_MASK) ? 0 : u;

			/* Not really needed: !nx will cause pte.nx to fault */
			if (!mmu->nx)
				ff = 0;

			/* Allow supervisor writes if !cr0.wp */
			if (!cr0_wp)
				wf = (pfec & PFERR_USER_MASK) ? wf : 0;

			/* Disallow supervisor fetches of user code if cr4.smep */
			if (cr4_smep)
				smepf = (pfec & PFERR_FETCH_MASK) ? kf : 0;

			/*
			 * SMAP:kernel-mode data accesses from user-mode
			 * mappings should fault. A fault is considered
			 * as a SMAP violation if all of the following
			 * conditions are ture:
			 *   - X86_CR4_SMAP is set in CR4
			 *   - A user page is accessed
			 *   - The access is not a fetch
			 *   - Page fault in kernel mode
			 *   - if CPL = 3 or X86_EFLAGS_AC is clear
			 *
			 * Here, we cover the first three conditions.
			 * The fourth is computed dynamically in permission_fault();
			 * PFERR_RSVD_MASK bit will be set in PFEC if the access is
			 * *not* subject to SMAP restrictions.
			 */
			if (cr4_smap)
				smapf = (pfec & (PFERR_RSVD_MASK|PFERR_FETCH_MASK)) ? 0 : kf;
		}

		mmu->permissions[byte] = ff | uf | wf | smepf | smapf;
	}
}

/*
* PKU is an additional mechanism by which the paging controls access to
* user-mode addresses based on the value in the PKRU register.  Protection
* key violations are reported through a bit in the page fault error code.
* Unlike other bits of the error code, the PK bit is not known at the
* call site of e.g. gva_to_gpa; it must be computed directly in
* permission_fault based on two bits of PKRU, on some machine state (CR4,
* CR0, EFER, CPL), and on other bits of the error code and the page tables.
*
* In particular the following conditions come from the error code, the
* page tables and the machine state:
* - PK is always zero unless CR4.PKE=1 and EFER.LMA=1
* - PK is always zero if RSVD=1 (reserved bit set) or F=1 (instruction fetch)
* - PK is always zero if U=0 in the page tables
* - PKRU.WD is ignored if CR0.WP=0 and the access is a supervisor access.
*
* The PKRU bitmask caches the result of these four conditions.  The error
* code (minus the P bit) and the page table's U bit form an index into the
* PKRU bitmask.  Two bits of the PKRU bitmask are then extracted and ANDed
* with the two bits of the PKRU register corresponding to the protection key.
* For the first three conditions above the bits will be 00, thus masking
* away both AD and WD.  For all reads or if the last condition holds, WD
* only will be masked away.
*/
static void update_pkru_bitmask(struct kvm_vcpu *vcpu, struct kvm_mmu *mmu,
				bool ept)
{
	unsigned bit;
	bool wp;

	if (ept) {
		mmu->pkru_mask = 0;
		return;
	}

	/* PKEY is enabled only if CR4.PKE and EFER.LMA are both set. */
	if (!kvm_read_cr4_bits(vcpu, X86_CR4_PKE) || !is_long_mode(vcpu)) {
		mmu->pkru_mask = 0;
		return;
	}

	wp = is_write_protection(vcpu);

	for (bit = 0; bit < ARRAY_SIZE(mmu->permissions); ++bit) {
		unsigned pfec, pkey_bits;
		bool check_pkey, check_write, ff, uf, wf, pte_user;

		pfec = bit << 1;
		ff = pfec & PFERR_FETCH_MASK;
		uf = pfec & PFERR_USER_MASK;
		wf = pfec & PFERR_WRITE_MASK;

		/* PFEC.RSVD is replaced by ACC_USER_MASK. */
		pte_user = pfec & PFERR_RSVD_MASK;

		/*
		 * Only need to check the access which is not an
		 * instruction fetch and is to a user page.
		 */
		check_pkey = (!ff && pte_user);
		/*
		 * write access is controlled by PKRU if it is a
		 * user access or CR0.WP = 1.
		 */
		check_write = check_pkey && wf && (uf || wp);

		/* PKRU.AD stops both read and write access. */
		pkey_bits = !!check_pkey;
		/* PKRU.WD stops write access. */
		pkey_bits |= (!!check_write) << 1;

		mmu->pkru_mask |= (pkey_bits & 3) << pfec;
	}
}

static void update_last_nonleaf_level(struct kvm_vcpu *vcpu, struct kvm_mmu *mmu)
{
	unsigned root_level = mmu->root_level;

	mmu->last_nonleaf_level = root_level;
	if (root_level == PT32_ROOT_LEVEL && is_pse(vcpu))
		mmu->last_nonleaf_level++;
}

static void paging64_init_context_common(struct kvm_vcpu *vcpu,
					 struct kvm_mmu *context,
					 int level)
{
	context->nx = is_nx(vcpu);
	context->root_level = level;

	reset_rsvds_bits_mask(vcpu, context);
	update_permission_bitmask(vcpu, context, false);
	update_pkru_bitmask(vcpu, context, false);
	update_last_nonleaf_level(vcpu, context);

	MMU_WARN_ON(!is_pae(vcpu));
	context->page_fault = paging64_page_fault;
	context->gva_to_gpa = paging64_gva_to_gpa;
	context->sync_page = paging64_sync_page;
	context->invlpg = paging64_invlpg;
	context->update_pte = paging64_update_pte;
	context->shadow_root_level = level;
	context->root_hpa = INVALID_PAGE;
	context->direct_map = false;
}

static void paging64_init_context(struct kvm_vcpu *vcpu,
				  struct kvm_mmu *context)
{
	int root_level = is_la57_mode(vcpu) ?
			 PT64_ROOT_5LEVEL : PT64_ROOT_4LEVEL;

	paging64_init_context_common(vcpu, context, root_level);
}

static void paging32_init_context(struct kvm_vcpu *vcpu,
				  struct kvm_mmu *context)
{
	context->nx = false;
	context->root_level = PT32_ROOT_LEVEL;

	reset_rsvds_bits_mask(vcpu, context);
	update_permission_bitmask(vcpu, context, false);
	update_pkru_bitmask(vcpu, context, false);
	update_last_nonleaf_level(vcpu, context);

	context->page_fault = paging32_page_fault;
	context->gva_to_gpa = paging32_gva_to_gpa;
	context->sync_page = paging32_sync_page;
	context->invlpg = paging32_invlpg;
	context->update_pte = paging32_update_pte;
	context->shadow_root_level = PT32E_ROOT_LEVEL;
	context->root_hpa = INVALID_PAGE;
	context->direct_map = false;
}

static void paging32E_init_context(struct kvm_vcpu *vcpu,
				   struct kvm_mmu *context)
{
	paging64_init_context_common(vcpu, context, PT32E_ROOT_LEVEL);
}

static void init_kvm_tdp_mmu(struct kvm_vcpu *vcpu)
{
	struct kvm_mmu *context = &vcpu->arch.mmu;

	context->base_role.word = 0;
	context->base_role.smm = is_smm(vcpu);
	context->base_role.ad_disabled = (shadow_accessed_mask == 0);
	context->page_fault = tdp_page_fault;
	context->sync_page = nonpaging_sync_page;
	context->invlpg = nonpaging_invlpg;
	context->update_pte = nonpaging_update_pte;
	context->shadow_root_level = kvm_x86_ops->get_tdp_level(vcpu);
	context->root_hpa = INVALID_PAGE;
	context->direct_map = true;
	context->set_cr3 = kvm_x86_ops->set_tdp_cr3;
	context->get_cr3 = get_cr3;
	context->get_pdptr = kvm_pdptr_read;
	context->inject_page_fault = kvm_inject_page_fault;

	if (!is_paging(vcpu)) {
		context->nx = false;
		context->gva_to_gpa = nonpaging_gva_to_gpa;
		context->root_level = 0;
	} else if (is_long_mode(vcpu)) {
		context->nx = is_nx(vcpu);
		context->root_level = is_la57_mode(vcpu) ?
				PT64_ROOT_5LEVEL : PT64_ROOT_4LEVEL;
		reset_rsvds_bits_mask(vcpu, context);
		context->gva_to_gpa = paging64_gva_to_gpa;
	} else if (is_pae(vcpu)) {
		context->nx = is_nx(vcpu);
		context->root_level = PT32E_ROOT_LEVEL;
		reset_rsvds_bits_mask(vcpu, context);
		context->gva_to_gpa = paging64_gva_to_gpa;
	} else {
		context->nx = false;
		context->root_level = PT32_ROOT_LEVEL;
		reset_rsvds_bits_mask(vcpu, context);
		context->gva_to_gpa = paging32_gva_to_gpa;
	}

	update_permission_bitmask(vcpu, context, false);
	update_pkru_bitmask(vcpu, context, false);
	update_last_nonleaf_level(vcpu, context);
	reset_tdp_shadow_zero_bits_mask(vcpu, context);
}

void kvm_init_shadow_mmu(struct kvm_vcpu *vcpu)
{
	bool smep = kvm_read_cr4_bits(vcpu, X86_CR4_SMEP);
	bool smap = kvm_read_cr4_bits(vcpu, X86_CR4_SMAP);
	struct kvm_mmu *context = &vcpu->arch.mmu;

	MMU_WARN_ON(VALID_PAGE(context->root_hpa));

	if (!is_paging(vcpu))
		nonpaging_init_context(vcpu, context);
	else if (is_long_mode(vcpu))
		paging64_init_context(vcpu, context);
	else if (is_pae(vcpu))
		paging32E_init_context(vcpu, context);
	else
		paging32_init_context(vcpu, context);

	context->base_role.nxe = is_nx(vcpu);
	context->base_role.cr4_pae = !!is_pae(vcpu);
	context->base_role.cr0_wp  = is_write_protection(vcpu);
	context->base_role.smep_andnot_wp
		= smep && !is_write_protection(vcpu);
	context->base_role.smap_andnot_wp
		= smap && !is_write_protection(vcpu);
	context->base_role.smm = is_smm(vcpu);
	reset_shadow_zero_bits_mask(vcpu, context);
}
EXPORT_SYMBOL_GPL(kvm_init_shadow_mmu);

void kvm_init_shadow_ept_mmu(struct kvm_vcpu *vcpu, bool execonly,
			     bool accessed_dirty)
{
	struct kvm_mmu *context = &vcpu->arch.mmu;

	MMU_WARN_ON(VALID_PAGE(context->root_hpa));

	context->shadow_root_level = PT64_ROOT_4LEVEL;

	context->nx = true;
	context->ept_ad = accessed_dirty;
	context->page_fault = ept_page_fault;
	context->gva_to_gpa = ept_gva_to_gpa;
	context->sync_page = ept_sync_page;
	context->invlpg = ept_invlpg;
	context->update_pte = ept_update_pte;
	context->root_level = PT64_ROOT_4LEVEL;
	context->root_hpa = INVALID_PAGE;
	context->direct_map = false;
	context->base_role.ad_disabled = !accessed_dirty;

	update_permission_bitmask(vcpu, context, true);
	update_pkru_bitmask(vcpu, context, true);
	update_last_nonleaf_level(vcpu, context);
	reset_rsvds_bits_mask_ept(vcpu, context, execonly);
	reset_ept_shadow_zero_bits_mask(vcpu, context, execonly);
}
EXPORT_SYMBOL_GPL(kvm_init_shadow_ept_mmu);

static void init_kvm_softmmu(struct kvm_vcpu *vcpu)
{
	struct kvm_mmu *context = &vcpu->arch.mmu;

	kvm_init_shadow_mmu(vcpu);
	context->set_cr3           = kvm_x86_ops->set_cr3;
	context->get_cr3           = get_cr3;
	context->get_pdptr         = kvm_pdptr_read;
	context->inject_page_fault = kvm_inject_page_fault;
}

static void init_kvm_nested_mmu(struct kvm_vcpu *vcpu)
{
	struct kvm_mmu *g_context = &vcpu->arch.nested_mmu;

	g_context->get_cr3           = get_cr3;
	g_context->get_pdptr         = kvm_pdptr_read;
	g_context->inject_page_fault = kvm_inject_page_fault;

	/*
	 * Note that arch.mmu.gva_to_gpa translates l2_gpa to l1_gpa using
	 * L1's nested page tables (e.g. EPT12). The nested translation
	 * of l2_gva to l1_gpa is done by arch.nested_mmu.gva_to_gpa using
	 * L2's page tables as the first level of translation and L1's
	 * nested page tables as the second level of translation. Basically
	 * the gva_to_gpa functions between mmu and nested_mmu are swapped.
	 */
	if (!is_paging(vcpu)) {
		g_context->nx = false;
		g_context->root_level = 0;
		g_context->gva_to_gpa = nonpaging_gva_to_gpa_nested;
	} else if (is_long_mode(vcpu)) {
		g_context->nx = is_nx(vcpu);
		g_context->root_level = is_la57_mode(vcpu) ?
					PT64_ROOT_5LEVEL : PT64_ROOT_4LEVEL;
		reset_rsvds_bits_mask(vcpu, g_context);
		g_context->gva_to_gpa = paging64_gva_to_gpa_nested;
	} else if (is_pae(vcpu)) {
		g_context->nx = is_nx(vcpu);
		g_context->root_level = PT32E_ROOT_LEVEL;
		reset_rsvds_bits_mask(vcpu, g_context);
		g_context->gva_to_gpa = paging64_gva_to_gpa_nested;
	} else {
		g_context->nx = false;
		g_context->root_level = PT32_ROOT_LEVEL;
		reset_rsvds_bits_mask(vcpu, g_context);
		g_context->gva_to_gpa = paging32_gva_to_gpa_nested;
	}

	update_permission_bitmask(vcpu, g_context, false);
	update_pkru_bitmask(vcpu, g_context, false);
	update_last_nonleaf_level(vcpu, g_context);
}

static void init_kvm_mmu(struct kvm_vcpu *vcpu)
{
	if (mmu_is_nested(vcpu))
		init_kvm_nested_mmu(vcpu);
	else if (tdp_enabled)
		init_kvm_tdp_mmu(vcpu);
	else
		init_kvm_softmmu(vcpu);
}

void kvm_mmu_reset_context(struct kvm_vcpu *vcpu)
{
	kvm_mmu_unload(vcpu);
	init_kvm_mmu(vcpu);
}
EXPORT_SYMBOL_GPL(kvm_mmu_reset_context);

int kvm_mmu_load(struct kvm_vcpu *vcpu)
{
	int r;

	r = mmu_topup_memory_caches(vcpu);
	if (r)
		goto out;
	r = mmu_alloc_roots(vcpu);
	kvm_mmu_sync_roots(vcpu);
	if (r)
		goto out;
	/* set_cr3() should ensure TLB has been flushed */
	vcpu->arch.mmu.set_cr3(vcpu, vcpu->arch.mmu.root_hpa);
out:
	return r;
}
EXPORT_SYMBOL_GPL(kvm_mmu_load);

void kvm_mmu_unload(struct kvm_vcpu *vcpu)
{
	mmu_free_roots(vcpu);
	WARN_ON(VALID_PAGE(vcpu->arch.mmu.root_hpa));
}
EXPORT_SYMBOL_GPL(kvm_mmu_unload);

static void mmu_pte_write_new_pte(struct kvm_vcpu *vcpu,
				  struct kvm_mmu_page *sp, u64 *spte,
				  const void *new)
{
	if (sp->role.level != PT_PAGE_TABLE_LEVEL) {
		++vcpu->kvm->stat.mmu_pde_zapped;
		return;
        }

	++vcpu->kvm->stat.mmu_pte_updated;
	vcpu->arch.mmu.update_pte(vcpu, sp, spte, new);
}

static bool need_remote_flush(u64 old, u64 new)
{
	if (!is_shadow_present_pte(old))
		return false;
	if (!is_shadow_present_pte(new))
		return true;
	if ((old ^ new) & PT64_BASE_ADDR_MASK)
		return true;
	old ^= shadow_nx_mask;
	new ^= shadow_nx_mask;
	return (old & ~new & PT64_PERM_MASK) != 0;
}

static u64 mmu_pte_write_fetch_gpte(struct kvm_vcpu *vcpu, gpa_t *gpa,
				    const u8 *new, int *bytes)
{
	u64 gentry;
	int r;

	/*
	 * Assume that the pte write on a page table of the same type
	 * as the current vcpu paging mode since we update the sptes only
	 * when they have the same mode.
	 */
	if (is_pae(vcpu) && *bytes == 4) {
		/* Handle a 32-bit guest writing two halves of a 64-bit gpte */
		*gpa &= ~(gpa_t)7;
		*bytes = 8;
		r = kvm_vcpu_read_guest(vcpu, *gpa, &gentry, 8);
		if (r)
			gentry = 0;
		new = (const u8 *)&gentry;
	}

	switch (*bytes) {
	case 4:
		gentry = *(const u32 *)new;
		break;
	case 8:
		gentry = *(const u64 *)new;
		break;
	default:
		gentry = 0;
		break;
	}

	return gentry;
}

/*
 * If we're seeing too many writes to a page, it may no longer be a page table,
 * or we may be forking, in which case it is better to unmap the page.
 */
static bool detect_write_flooding(struct kvm_mmu_page *sp)
{
	/*
	 * Skip write-flooding detected for the sp whose level is 1, because
	 * it can become unsync, then the guest page is not write-protected.
	 */
	if (sp->role.level == PT_PAGE_TABLE_LEVEL)
		return false;

	atomic_inc(&sp->write_flooding_count);
	return atomic_read(&sp->write_flooding_count) >= 3;
}

/*
 * Misaligned accesses are too much trouble to fix up; also, they usually
 * indicate a page is not used as a page table.
 */
static bool detect_write_misaligned(struct kvm_mmu_page *sp, gpa_t gpa,
				    int bytes)
{
	unsigned offset, pte_size, misaligned;

	pgprintk("misaligned: gpa %llx bytes %d role %x\n",
		 gpa, bytes, sp->role.word);

	offset = offset_in_page(gpa);
	pte_size = sp->role.cr4_pae ? 8 : 4;

	/*
	 * Sometimes, the OS only writes the last one bytes to update status
	 * bits, for example, in linux, andb instruction is used in clear_bit().
	 */
	if (!(offset & (pte_size - 1)) && bytes == 1)
		return false;

	misaligned = (offset ^ (offset + bytes - 1)) & ~(pte_size - 1);
	misaligned |= bytes < 4;

	return misaligned;
}

static u64 *get_written_sptes(struct kvm_mmu_page *sp, gpa_t gpa, int *nspte)
{
	unsigned page_offset, quadrant;
	u64 *spte;
	int level;

	page_offset = offset_in_page(gpa);
	level = sp->role.level;
	*nspte = 1;
	if (!sp->role.cr4_pae) {
		page_offset <<= 1;	/* 32->64 */
		/*
		 * A 32-bit pde maps 4MB while the shadow pdes map
		 * only 2MB.  So we need to double the offset again
		 * and zap two pdes instead of one.
		 */
		if (level == PT32_ROOT_LEVEL) {
			page_offset &= ~7; /* kill rounding error */
			page_offset <<= 1;
			*nspte = 2;
		}
		quadrant = page_offset >> PAGE_SHIFT;
		page_offset &= ~PAGE_MASK;
		if (quadrant != sp->role.quadrant)
			return NULL;
	}

	spte = &sp->spt[page_offset / sizeof(*spte)];
	return spte;
}

static void kvm_mmu_pte_write(struct kvm_vcpu *vcpu, gpa_t gpa,
			      const u8 *new, int bytes,
			      struct kvm_page_track_notifier_node *node)
{
	gfn_t gfn = gpa >> PAGE_SHIFT;
	struct kvm_mmu_page *sp;
	LIST_HEAD(invalid_list);
	u64 entry, gentry, *spte;
	int npte;
	bool remote_flush, local_flush;
	union kvm_mmu_page_role mask = { };

	mask.cr0_wp = 1;
	mask.cr4_pae = 1;
	mask.nxe = 1;
	mask.smep_andnot_wp = 1;
	mask.smap_andnot_wp = 1;
	mask.smm = 1;
	mask.ad_disabled = 1;

	/*
	 * If we don't have indirect shadow pages, it means no page is
	 * write-protected, so we can exit simply.
	 */
	if (!ACCESS_ONCE(vcpu->kvm->arch.indirect_shadow_pages))
		return;

	remote_flush = local_flush = false;

	pgprintk("%s: gpa %llx bytes %d\n", __func__, gpa, bytes);

	gentry = mmu_pte_write_fetch_gpte(vcpu, &gpa, new, &bytes);

	/*
	 * No need to care whether allocation memory is successful
	 * or not since pte prefetch is skiped if it does not have
	 * enough objects in the cache.
	 */
	mmu_topup_memory_caches(vcpu);

	spin_lock(&vcpu->kvm->mmu_lock);
	++vcpu->kvm->stat.mmu_pte_write;
	kvm_mmu_audit(vcpu, AUDIT_PRE_PTE_WRITE);

	for_each_gfn_indirect_valid_sp(vcpu->kvm, sp, gfn) {
		if (detect_write_misaligned(sp, gpa, bytes) ||
		      detect_write_flooding(sp)) {
			kvm_mmu_prepare_zap_page(vcpu->kvm, sp, &invalid_list);
			++vcpu->kvm->stat.mmu_flooded;
			continue;
		}

		spte = get_written_sptes(sp, gpa, &npte);
		if (!spte)
			continue;

		local_flush = true;
		while (npte--) {
			entry = *spte;
			mmu_page_zap_pte(vcpu->kvm, sp, spte);
			if (gentry &&
			      !((sp->role.word ^ vcpu->arch.mmu.base_role.word)
			      & mask.word) && rmap_can_add(vcpu))
				mmu_pte_write_new_pte(vcpu, sp, spte, &gentry);
			if (need_remote_flush(entry, *spte))
				remote_flush = true;
			++spte;
		}
	}
	kvm_mmu_flush_or_zap(vcpu, &invalid_list, remote_flush, local_flush);
	kvm_mmu_audit(vcpu, AUDIT_POST_PTE_WRITE);
	spin_unlock(&vcpu->kvm->mmu_lock);
}

int kvm_mmu_unprotect_page_virt(struct kvm_vcpu *vcpu, gva_t gva)
{
	gpa_t gpa;
	int r;

	if (vcpu->arch.mmu.direct_map)
		return 0;

	gpa = kvm_mmu_gva_to_gpa_read(vcpu, gva, NULL);

	r = kvm_mmu_unprotect_page(vcpu->kvm, gpa >> PAGE_SHIFT);

	return r;
}
EXPORT_SYMBOL_GPL(kvm_mmu_unprotect_page_virt);

static int make_mmu_pages_available(struct kvm_vcpu *vcpu)
{
	LIST_HEAD(invalid_list);

	if (likely(kvm_mmu_available_pages(vcpu->kvm) >= KVM_MIN_FREE_MMU_PAGES))
		return 0;

	while (kvm_mmu_available_pages(vcpu->kvm) < KVM_REFILL_PAGES) {
		if (!prepare_zap_oldest_mmu_page(vcpu->kvm, &invalid_list))
			break;

		++vcpu->kvm->stat.mmu_recycled;
	}
	kvm_mmu_commit_zap_page(vcpu->kvm, &invalid_list);

	if (!kvm_mmu_available_pages(vcpu->kvm))
		return -ENOSPC;
	return 0;
}

int kvm_mmu_page_fault(struct kvm_vcpu *vcpu, gva_t cr2, u64 error_code,
		       void *insn, int insn_len)
{
	int r, emulation_type = EMULTYPE_RETRY;
	enum emulation_result er;
	bool direct = vcpu->arch.mmu.direct_map;

	/* With shadow page tables, fault_address contains a GVA or nGPA.  */
	if (vcpu->arch.mmu.direct_map) {
		vcpu->arch.gpa_available = true;
		vcpu->arch.gpa_val = cr2;
	}

	if (unlikely(error_code & PFERR_RSVD_MASK)) {
		r = handle_mmio_page_fault(vcpu, cr2, direct);
		if (r == RET_MMIO_PF_EMULATE) {
			emulation_type = 0;
			goto emulate;
		}
		if (r == RET_MMIO_PF_RETRY)
			return 1;
		if (r < 0)
			return r;
		/* Must be RET_MMIO_PF_INVALID.  */
	}

	r = vcpu->arch.mmu.page_fault(vcpu, cr2, lower_32_bits(error_code),
				      false);
	if (r < 0)
		return r;
	if (!r)
		return 1;

	/*
	 * Before emulating the instruction, check if the error code
	 * was due to a RO violation while translating the guest page.
	 * This can occur when using nested virtualization with nested
	 * paging in both guests. If true, we simply unprotect the page
	 * and resume the guest.
	 */
	if (vcpu->arch.mmu.direct_map &&
	    (error_code & PFERR_NESTED_GUEST_PAGE) == PFERR_NESTED_GUEST_PAGE) {
		kvm_mmu_unprotect_page(vcpu->kvm, gpa_to_gfn(cr2));
		return 1;
	}

	if (mmio_info_in_cache(vcpu, cr2, direct))
		emulation_type = 0;
emulate:
	er = x86_emulate_instruction(vcpu, cr2, emulation_type, insn, insn_len);

	switch (er) {
	case EMULATE_DONE:
		return 1;
	case EMULATE_USER_EXIT:
		++vcpu->stat.mmio_exits;
		/* fall through */
	case EMULATE_FAIL:
		return 0;
	default:
		BUG();
	}
}
EXPORT_SYMBOL_GPL(kvm_mmu_page_fault);

void kvm_mmu_invlpg(struct kvm_vcpu *vcpu, gva_t gva)
{
	vcpu->arch.mmu.invlpg(vcpu, gva);
	kvm_make_request(KVM_REQ_TLB_FLUSH, vcpu);
	++vcpu->stat.invlpg;
}
EXPORT_SYMBOL_GPL(kvm_mmu_invlpg);

void kvm_enable_tdp(void)
{
	tdp_enabled = true;
}
EXPORT_SYMBOL_GPL(kvm_enable_tdp);

void kvm_disable_tdp(void)
{
	tdp_enabled = false;
}
EXPORT_SYMBOL_GPL(kvm_disable_tdp);

static void free_mmu_pages(struct kvm_vcpu *vcpu)
{
	free_page((unsigned long)vcpu->arch.mmu.pae_root);
	if (vcpu->arch.mmu.lm_root != NULL)
		free_page((unsigned long)vcpu->arch.mmu.lm_root);
}

static int alloc_mmu_pages(struct kvm_vcpu *vcpu)
{
	struct page *page;
	int i;

	/*
	 * When emulating 32-bit mode, cr3 is only 32 bits even on x86_64.
	 * Therefore we need to allocate shadow page tables in the first
	 * 4GB of memory, which happens to fit the DMA32 zone.
	 */
	page = alloc_page(GFP_KERNEL | __GFP_DMA32);
	if (!page)
		return -ENOMEM;

	vcpu->arch.mmu.pae_root = page_address(page);
	for (i = 0; i < 4; ++i)
		vcpu->arch.mmu.pae_root[i] = INVALID_PAGE;

	return 0;
}

int kvm_mmu_create(struct kvm_vcpu *vcpu)
{
	vcpu->arch.walk_mmu = &vcpu->arch.mmu;
	vcpu->arch.mmu.root_hpa = INVALID_PAGE;
	vcpu->arch.mmu.translate_gpa = translate_gpa;
	vcpu->arch.nested_mmu.translate_gpa = translate_nested_gpa;

	return alloc_mmu_pages(vcpu);
}

void kvm_mmu_setup(struct kvm_vcpu *vcpu)
{
	MMU_WARN_ON(VALID_PAGE(vcpu->arch.mmu.root_hpa));

	init_kvm_mmu(vcpu);
}

static void kvm_mmu_invalidate_zap_pages_in_memslot(struct kvm *kvm,
			struct kvm_memory_slot *slot,
			struct kvm_page_track_notifier_node *node)
{
	kvm_mmu_invalidate_zap_all_pages(kvm);
}

void kvm_mmu_init_vm(struct kvm *kvm)
{
	struct kvm_page_track_notifier_node *node = &kvm->arch.mmu_sp_tracker;

	node->track_write = kvm_mmu_pte_write;
	node->track_flush_slot = kvm_mmu_invalidate_zap_pages_in_memslot;
	kvm_page_track_register_notifier(kvm, node);
}

void kvm_mmu_uninit_vm(struct kvm *kvm)
{
	struct kvm_page_track_notifier_node *node = &kvm->arch.mmu_sp_tracker;

	kvm_page_track_unregister_notifier(kvm, node);
}

/* The return value indicates if tlb flush on all vcpus is needed. */
typedef bool (*slot_level_handler) (struct kvm *kvm, struct kvm_rmap_head *rmap_head);

/* The caller should hold mmu-lock before calling this function. */
static bool
slot_handle_level_range(struct kvm *kvm, struct kvm_memory_slot *memslot,
			slot_level_handler fn, int start_level, int end_level,
			gfn_t start_gfn, gfn_t end_gfn, bool lock_flush_tlb)
{
	struct slot_rmap_walk_iterator iterator;
	bool flush = false;

	for_each_slot_rmap_range(memslot, start_level, end_level, start_gfn,
			end_gfn, &iterator) {
		if (iterator.rmap)
			flush |= fn(kvm, iterator.rmap);

		if (need_resched() || spin_needbreak(&kvm->mmu_lock)) {
			if (flush && lock_flush_tlb) {
				kvm_flush_remote_tlbs(kvm);
				flush = false;
			}
			cond_resched_lock(&kvm->mmu_lock);
		}
	}

	if (flush && lock_flush_tlb) {
		kvm_flush_remote_tlbs(kvm);
		flush = false;
	}

	return flush;
}

static bool
slot_handle_level(struct kvm *kvm, struct kvm_memory_slot *memslot,
		  slot_level_handler fn, int start_level, int end_level,
		  bool lock_flush_tlb)
{
	return slot_handle_level_range(kvm, memslot, fn, start_level,
			end_level, memslot->base_gfn,
			memslot->base_gfn + memslot->npages - 1,
			lock_flush_tlb);
}

static bool
slot_handle_all_level(struct kvm *kvm, struct kvm_memory_slot *memslot,
		      slot_level_handler fn, bool lock_flush_tlb)
{
	return slot_handle_level(kvm, memslot, fn, PT_PAGE_TABLE_LEVEL,
				 PT_MAX_HUGEPAGE_LEVEL, lock_flush_tlb);
}

static bool
slot_handle_large_level(struct kvm *kvm, struct kvm_memory_slot *memslot,
			slot_level_handler fn, bool lock_flush_tlb)
{
	return slot_handle_level(kvm, memslot, fn, PT_PAGE_TABLE_LEVEL + 1,
				 PT_MAX_HUGEPAGE_LEVEL, lock_flush_tlb);
}

static bool
slot_handle_leaf(struct kvm *kvm, struct kvm_memory_slot *memslot,
		 slot_level_handler fn, bool lock_flush_tlb)
{
	return slot_handle_level(kvm, memslot, fn, PT_PAGE_TABLE_LEVEL,
				 PT_PAGE_TABLE_LEVEL, lock_flush_tlb);
}

void kvm_zap_gfn_range(struct kvm *kvm, gfn_t gfn_start, gfn_t gfn_end)
{
	struct kvm_memslots *slots;
	struct kvm_memory_slot *memslot;
	int i;

	spin_lock(&kvm->mmu_lock);
	for (i = 0; i < KVM_ADDRESS_SPACE_NUM; i++) {
		slots = __kvm_memslots(kvm, i);
		kvm_for_each_memslot(memslot, slots) {
			gfn_t start, end;

			start = max(gfn_start, memslot->base_gfn);
			end = min(gfn_end, memslot->base_gfn + memslot->npages);
			if (start >= end)
				continue;

			slot_handle_level_range(kvm, memslot, kvm_zap_rmapp,
						PT_PAGE_TABLE_LEVEL, PT_MAX_HUGEPAGE_LEVEL,
						start, end - 1, true);
		}
	}

	spin_unlock(&kvm->mmu_lock);
}

static bool slot_rmap_write_protect(struct kvm *kvm,
				    struct kvm_rmap_head *rmap_head)
{
	return __rmap_write_protect(kvm, rmap_head, false);
}

void kvm_mmu_slot_remove_write_access(struct kvm *kvm,
				      struct kvm_memory_slot *memslot)
{
	bool flush;

	spin_lock(&kvm->mmu_lock);
	flush = slot_handle_all_level(kvm, memslot, slot_rmap_write_protect,
				      false);
	spin_unlock(&kvm->mmu_lock);

	/*
	 * kvm_mmu_slot_remove_write_access() and kvm_vm_ioctl_get_dirty_log()
	 * which do tlb flush out of mmu-lock should be serialized by
	 * kvm->slots_lock otherwise tlb flush would be missed.
	 */
	lockdep_assert_held(&kvm->slots_lock);

	/*
	 * We can flush all the TLBs out of the mmu lock without TLB
	 * corruption since we just change the spte from writable to
	 * readonly so that we only need to care the case of changing
	 * spte from present to present (changing the spte from present
	 * to nonpresent will flush all the TLBs immediately), in other
	 * words, the only case we care is mmu_spte_update() where we
	 * haved checked SPTE_HOST_WRITEABLE | SPTE_MMU_WRITEABLE
	 * instead of PT_WRITABLE_MASK, that means it does not depend
	 * on PT_WRITABLE_MASK anymore.
	 */
	if (flush)
		kvm_flush_remote_tlbs(kvm);
}

static bool kvm_mmu_zap_collapsible_spte(struct kvm *kvm,
					 struct kvm_rmap_head *rmap_head)
{
	u64 *sptep;
	struct rmap_iterator iter;
	int need_tlb_flush = 0;
	kvm_pfn_t pfn;
	struct kvm_mmu_page *sp;

restart:
	for_each_rmap_spte(rmap_head, &iter, sptep) {
		sp = page_header(__pa(sptep));
		pfn = spte_to_pfn(*sptep);

		/*
		 * We cannot do huge page mapping for indirect shadow pages,
		 * which are found on the last rmap (level = 1) when not using
		 * tdp; such shadow pages are synced with the page table in
		 * the guest, and the guest page table is using 4K page size
		 * mapping if the indirect sp has level = 1.
		 */
		if (sp->role.direct &&
			!kvm_is_reserved_pfn(pfn) &&
			PageTransCompoundMap(pfn_to_page(pfn))) {
			drop_spte(kvm, sptep);
			need_tlb_flush = 1;
			goto restart;
		}
	}

	return need_tlb_flush;
}

void kvm_mmu_zap_collapsible_sptes(struct kvm *kvm,
				   const struct kvm_memory_slot *memslot)
{
	/* FIXME: const-ify all uses of struct kvm_memory_slot.  */
	spin_lock(&kvm->mmu_lock);
	slot_handle_leaf(kvm, (struct kvm_memory_slot *)memslot,
			 kvm_mmu_zap_collapsible_spte, true);
	spin_unlock(&kvm->mmu_lock);
}

void kvm_mmu_slot_leaf_clear_dirty(struct kvm *kvm,
				   struct kvm_memory_slot *memslot)
{
	bool flush;

	spin_lock(&kvm->mmu_lock);
	flush = slot_handle_leaf(kvm, memslot, __rmap_clear_dirty, false);
	spin_unlock(&kvm->mmu_lock);

	lockdep_assert_held(&kvm->slots_lock);

	/*
	 * It's also safe to flush TLBs out of mmu lock here as currently this
	 * function is only used for dirty logging, in which case flushing TLB
	 * out of mmu lock also guarantees no dirty pages will be lost in
	 * dirty_bitmap.
	 */
	if (flush)
		kvm_flush_remote_tlbs(kvm);
}
EXPORT_SYMBOL_GPL(kvm_mmu_slot_leaf_clear_dirty);

void kvm_mmu_slot_largepage_remove_write_access(struct kvm *kvm,
					struct kvm_memory_slot *memslot)
{
	bool flush;

	spin_lock(&kvm->mmu_lock);
	flush = slot_handle_large_level(kvm, memslot, slot_rmap_write_protect,
					false);
	spin_unlock(&kvm->mmu_lock);

	/* see kvm_mmu_slot_remove_write_access */
	lockdep_assert_held(&kvm->slots_lock);

	if (flush)
		kvm_flush_remote_tlbs(kvm);
}
EXPORT_SYMBOL_GPL(kvm_mmu_slot_largepage_remove_write_access);

void kvm_mmu_slot_set_dirty(struct kvm *kvm,
			    struct kvm_memory_slot *memslot)
{
	bool flush;

	spin_lock(&kvm->mmu_lock);
	flush = slot_handle_all_level(kvm, memslot, __rmap_set_dirty, false);
	spin_unlock(&kvm->mmu_lock);

	lockdep_assert_held(&kvm->slots_lock);

	/* see kvm_mmu_slot_leaf_clear_dirty */
	if (flush)
		kvm_flush_remote_tlbs(kvm);
}
EXPORT_SYMBOL_GPL(kvm_mmu_slot_set_dirty);

#define BATCH_ZAP_PAGES	10
static void kvm_zap_obsolete_pages(struct kvm *kvm)
{
	struct kvm_mmu_page *sp, *node;
	int batch = 0;

restart:
	list_for_each_entry_safe_reverse(sp, node,
	      &kvm->arch.active_mmu_pages, link) {
		int ret;

		/*
		 * No obsolete page exists before new created page since
		 * active_mmu_pages is the FIFO list.
		 */
		if (!is_obsolete_sp(kvm, sp))
			break;

		/*
		 * Since we are reversely walking the list and the invalid
		 * list will be moved to the head, skip the invalid page
		 * can help us to avoid the infinity list walking.
		 */
		if (sp->role.invalid)
			continue;

		/*
		 * Need not flush tlb since we only zap the sp with invalid
		 * generation number.
		 */
		if (batch >= BATCH_ZAP_PAGES &&
		      cond_resched_lock(&kvm->mmu_lock)) {
			batch = 0;
			goto restart;
		}

		ret = kvm_mmu_prepare_zap_page(kvm, sp,
				&kvm->arch.zapped_obsolete_pages);
		batch += ret;

		if (ret)
			goto restart;
	}

	/*
	 * Should flush tlb before free page tables since lockless-walking
	 * may use the pages.
	 */
	kvm_mmu_commit_zap_page(kvm, &kvm->arch.zapped_obsolete_pages);
}

/*
 * Fast invalidate all shadow pages and use lock-break technique
 * to zap obsolete pages.
 *
 * It's required when memslot is being deleted or VM is being
 * destroyed, in these cases, we should ensure that KVM MMU does
 * not use any resource of the being-deleted slot or all slots
 * after calling the function.
 */
void kvm_mmu_invalidate_zap_all_pages(struct kvm *kvm)
{
	spin_lock(&kvm->mmu_lock);
	trace_kvm_mmu_invalidate_zap_all_pages(kvm);
	kvm->arch.mmu_valid_gen++;

	/*
	 * Notify all vcpus to reload its shadow page table
	 * and flush TLB. Then all vcpus will switch to new
	 * shadow page table with the new mmu_valid_gen.
	 *
	 * Note: we should do this under the protection of
	 * mmu-lock, otherwise, vcpu would purge shadow page
	 * but miss tlb flush.
	 */
	kvm_reload_remote_mmus(kvm);

	kvm_zap_obsolete_pages(kvm);
	spin_unlock(&kvm->mmu_lock);
}

static bool kvm_has_zapped_obsolete_pages(struct kvm *kvm)
{
	return unlikely(!list_empty_careful(&kvm->arch.zapped_obsolete_pages));
}

void kvm_mmu_invalidate_mmio_sptes(struct kvm *kvm, struct kvm_memslots *slots)
{
	/*
	 * The very rare case: if the generation-number is round,
	 * zap all shadow pages.
	 */
	if (unlikely((slots->generation & MMIO_GEN_MASK) == 0)) {
		kvm_debug_ratelimited("kvm: zapping shadow pages for mmio generation wraparound\n");
		kvm_mmu_invalidate_zap_all_pages(kvm);
	}
}

static unsigned long
mmu_shrink_scan(struct shrinker *shrink, struct shrink_control *sc)
{
	struct kvm *kvm;
	int nr_to_scan = sc->nr_to_scan;
	unsigned long freed = 0;

	spin_lock(&kvm_lock);

	list_for_each_entry(kvm, &vm_list, vm_list) {
		int idx;
		LIST_HEAD(invalid_list);

		/*
		 * Never scan more than sc->nr_to_scan VM instances.
		 * Will not hit this condition practically since we do not try
		 * to shrink more than one VM and it is very unlikely to see
		 * !n_used_mmu_pages so many times.
		 */
		if (!nr_to_scan--)
			break;
		/*
		 * n_used_mmu_pages is accessed without holding kvm->mmu_lock
		 * here. We may skip a VM instance errorneosly, but we do not
		 * want to shrink a VM that only started to populate its MMU
		 * anyway.
		 */
		if (!kvm->arch.n_used_mmu_pages &&
		      !kvm_has_zapped_obsolete_pages(kvm))
			continue;

		idx = srcu_read_lock(&kvm->srcu);
		spin_lock(&kvm->mmu_lock);

		if (kvm_has_zapped_obsolete_pages(kvm)) {
			kvm_mmu_commit_zap_page(kvm,
			      &kvm->arch.zapped_obsolete_pages);
			goto unlock;
		}

		if (prepare_zap_oldest_mmu_page(kvm, &invalid_list))
			freed++;
		kvm_mmu_commit_zap_page(kvm, &invalid_list);

unlock:
		spin_unlock(&kvm->mmu_lock);
		srcu_read_unlock(&kvm->srcu, idx);

		/*
		 * unfair on small ones
		 * per-vm shrinkers cry out
		 * sadness comes quickly
		 */
		list_move_tail(&kvm->vm_list, &vm_list);
		break;
	}

	spin_unlock(&kvm_lock);
	return freed;
}

static unsigned long
mmu_shrink_count(struct shrinker *shrink, struct shrink_control *sc)
{
	return percpu_counter_read_positive(&kvm_total_used_mmu_pages);
}

static struct shrinker mmu_shrinker = {
	.count_objects = mmu_shrink_count,
	.scan_objects = mmu_shrink_scan,
	.seeks = DEFAULT_SEEKS * 10,
};

static void mmu_destroy_caches(void)
{
	if (pte_list_desc_cache)
		kmem_cache_destroy(pte_list_desc_cache);
	if (mmu_page_header_cache)
		kmem_cache_destroy(mmu_page_header_cache);
}

int kvm_mmu_module_init(void)
{
	kvm_mmu_clear_all_pte_masks();

	pte_list_desc_cache = kmem_cache_create("pte_list_desc",
					    sizeof(struct pte_list_desc),
					    0, 0, NULL);
	if (!pte_list_desc_cache)
		goto nomem;

	mmu_page_header_cache = kmem_cache_create("kvm_mmu_page_header",
						  sizeof(struct kvm_mmu_page),
						  0, 0, NULL);
	if (!mmu_page_header_cache)
		goto nomem;

	if (percpu_counter_init(&kvm_total_used_mmu_pages, 0, GFP_KERNEL))
		goto nomem;

	register_shrinker(&mmu_shrinker);

	return 0;

nomem:
	mmu_destroy_caches();
	return -ENOMEM;
}

/*
 * Caculate mmu pages needed for kvm.
 */
unsigned int kvm_mmu_calculate_mmu_pages(struct kvm *kvm)
{
	unsigned int nr_mmu_pages;
	unsigned int  nr_pages = 0;
	struct kvm_memslots *slots;
	struct kvm_memory_slot *memslot;
	int i;

	for (i = 0; i < KVM_ADDRESS_SPACE_NUM; i++) {
		slots = __kvm_memslots(kvm, i);

		kvm_for_each_memslot(memslot, slots)
			nr_pages += memslot->npages;
	}

	nr_mmu_pages = nr_pages * KVM_PERMILLE_MMU_PAGES / 1000;
	nr_mmu_pages = max(nr_mmu_pages,
			   (unsigned int) KVM_MIN_ALLOC_MMU_PAGES);

	return nr_mmu_pages;
}

void kvm_mmu_destroy(struct kvm_vcpu *vcpu)
{
	kvm_mmu_unload(vcpu);
	free_mmu_pages(vcpu);
	mmu_free_memory_caches(vcpu);
}

void kvm_mmu_module_exit(void)
{
	mmu_destroy_caches();
	percpu_counter_destroy(&kvm_total_used_mmu_pages);
	unregister_shrinker(&mmu_shrinker);
	mmu_audit_disable();
}<|MERGE_RESOLUTION|>--- conflicted
+++ resolved
@@ -363,10 +363,7 @@
 	shadow_x_mask = x_mask;
 	shadow_present_mask = p_mask;
 	shadow_acc_track_mask = acc_track_mask;
-<<<<<<< HEAD
-=======
 	shadow_me_mask = me_mask;
->>>>>>> bb176f67
 }
 EXPORT_SYMBOL_GPL(kvm_mmu_set_mask_ptes);
 
@@ -2438,11 +2435,7 @@
 	BUILD_BUG_ON(VMX_EPT_WRITABLE_MASK != PT_WRITABLE_MASK);
 
 	spte = __pa(sp->spt) | shadow_present_mask | PT_WRITABLE_MASK |
-<<<<<<< HEAD
-	       shadow_user_mask | shadow_x_mask;
-=======
 	       shadow_user_mask | shadow_x_mask | shadow_me_mask;
->>>>>>> bb176f67
 
 	if (sp_ad_disabled(sp))
 		spte |= shadow_acc_track_value;
@@ -3844,11 +3837,7 @@
 	case KVM_PV_REASON_PAGE_NOT_PRESENT:
 		vcpu->arch.apf.host_apf_reason = 0;
 		local_irq_disable();
-<<<<<<< HEAD
-		kvm_async_pf_task_wait(fault_address);
-=======
 		kvm_async_pf_task_wait(fault_address, 0);
->>>>>>> bb176f67
 		local_irq_enable();
 		break;
 	case KVM_PV_REASON_PAGE_READY:
